#! /usr/bin/env python
import platform
import os.path as op
import os
import subprocess
import shutil

from setuptools import setup, find_packages, Command
from setuptools.command.build_py import build_py

descr = """Code for biophysical simulation of a cortical column using Neuron"""

DISTNAME = 'hnn-core'
DESCRIPTION = descr
MAINTAINER = 'Mainak Jas'
MAINTAINER_EMAIL = 'mainakjas@gmail.com'
URL = ''
LICENSE = 'BSD (3-clause)'
DOWNLOAD_URL = 'http://github.com/jonescompneurolab/hnn-core'

# get the version
version = None
with open(os.path.join('hnn_core', '__init__.py'), 'r') as fid:
    for line in (line.strip() for line in fid):
        if line.startswith('__version__'):
            version = line.split('=')[1].strip().strip('\"')
            break
if version is None:
    raise RuntimeError('Could not determine version')


# test install with:
# $ rm -rf hnn_core/mod/x86_64/
# $ rm -rf hnn_core/mod/arm64/
# $ python setup.py clean --all install
#
# to make sure there are no residual mod files
#
# also see following link to understand why build_py must be overridden:
# https://stackoverflow.com/questions/51243633/python-setuptools-setup-py-install-does-not-automatically-call-build
class BuildMod(Command):
    user_options = []

    def initialize_options(self):
        pass

    def finalize_options(self):
        pass

    def run(self):
        print("=> Building mod files ...")

        if platform.system() == 'Windows':
            shell = True
        else:
            shell = False

        mod_path = op.join(op.dirname(__file__), 'hnn_core', 'mod')
        process = subprocess.Popen(['nrnivmodl'], cwd=mod_path,
                                   stdout=subprocess.PIPE,
                                   stderr=subprocess.PIPE, shell=shell)
        outs, errs = process.communicate()
        print(outs)


class build_py_mod(build_py):
    def run(self):
        self.run_command("build_mod")

        build_dir = op.join(self.build_lib, 'hnn_core', 'mod')
        mod_path = op.join(op.dirname(__file__), 'hnn_core', 'mod')
        shutil.copytree(mod_path, build_dir)

        build_py.run(self)


if __name__ == "__main__":
    extras = {
<<<<<<< HEAD
        'docs': ['mne', 'nibabel', 'pooch', 'tdqm',
                 'sphinx', 'sphinx-gallery',
                 'sphinx_bootstrap_theme', 'sphinx-copybutton',
                 'pillow', 'numpydoc',
                 ],
        'gui': ['ipywidgets>=8.0.0', 'ipykernel', 'ipympl', 'voila', ],
        'opt': ['scikit-learn'],
        'parallel': ['joblib', 'psutil'],
        'sbi': ['sbi'],
        'test': ['flake8', 'pytest', 'pytest-cov', ],
    }
    extras['dev'] = (extras['docs'] + extras['gui'] + extras['opt']
                     + extras['parallel'] + extras['sbi'] + extras['test']
                     )
=======
        'opt': ['scikit-learn'],
        'parallel': ['joblib', 'psutil'],
        'test': ['codespell', 'pytest', 'pytest-cov', 'pytest-xdist', 'ruff'],
        'docs': ['mne', 'myst-parser', 'nibabel', 'numpydoc', 'pillow',
                 'pooch', 'pydata-sphinx-theme', 'sphinx', 'sphinx-gallery',
                 'sphinx-copybutton', 'tdqm'],
        'gui': ['ipywidgets>=8.0.0', 'ipykernel', 'ipympl', 'voila'],
    }
    extras['dev'] = (extras['opt'] + extras['parallel'] + extras['test'] +
                     extras['docs'] + extras['gui'])
>>>>>>> 1413550b


    setup(name=DISTNAME,
          maintainer=MAINTAINER,
          maintainer_email=MAINTAINER_EMAIL,
          description=DESCRIPTION,
          license=LICENSE,
          url=URL,
          version=version,
          download_url=DOWNLOAD_URL,
          long_description=open('README.md').read(),
          long_description_content_type='text/markdown',
          classifiers=[
              'Intended Audience :: Science/Research',
              'Intended Audience :: Developers',
              'License :: OSI Approved',
              'Programming Language :: Python',
              'Topic :: Software Development',
              'Topic :: Scientific/Engineering',
              'Operating System :: Microsoft :: Windows',
              'Operating System :: POSIX',
              'Operating System :: Unix',
              'Operating System :: MacOS',
              'Programming Language :: Python :: 3.9',
              'Programming Language :: Python :: 3.10',
              'Programming Language :: Python :: 3.11',
              'Programming Language :: Python :: 3.12',
              'Programming Language :: Python :: 3.13',
          ],
          platforms='any',
          install_requires=[
              'numpy >=1.14',
              'NEURON >=7.7; platform_system != "Windows"',
              'matplotlib>=3.5.3',
              'scipy',
              'h5io',
          ],
          extras_require=extras,
          python_requires='>=3.9, <3.14',
          packages=find_packages(),
          package_data={'hnn_core': [
              'param/*.json',
              'gui/*.ipynb']},
          cmdclass={'build_py': build_py_mod, 'build_mod': BuildMod},
          entry_points={'console_scripts': ['hnn-gui=hnn_core.gui.gui:launch']}
          )<|MERGE_RESOLUTION|>--- conflicted
+++ resolved
@@ -76,34 +76,17 @@
 
 if __name__ == "__main__":
     extras = {
-<<<<<<< HEAD
-        'docs': ['mne', 'nibabel', 'pooch', 'tdqm',
-                 'sphinx', 'sphinx-gallery',
-                 'sphinx_bootstrap_theme', 'sphinx-copybutton',
-                 'pillow', 'numpydoc',
-                 ],
-        'gui': ['ipywidgets>=8.0.0', 'ipykernel', 'ipympl', 'voila', ],
-        'opt': ['scikit-learn'],
-        'parallel': ['joblib', 'psutil'],
-        'sbi': ['sbi'],
-        'test': ['flake8', 'pytest', 'pytest-cov', ],
-    }
-    extras['dev'] = (extras['docs'] + extras['gui'] + extras['opt']
-                     + extras['parallel'] + extras['sbi'] + extras['test']
-                     )
-=======
         'opt': ['scikit-learn'],
         'parallel': ['joblib', 'psutil'],
         'test': ['codespell', 'pytest', 'pytest-cov', 'pytest-xdist', 'ruff'],
         'docs': ['mne', 'myst-parser', 'nibabel', 'numpydoc', 'pillow',
                  'pooch', 'pydata-sphinx-theme', 'sphinx', 'sphinx-gallery',
                  'sphinx-copybutton', 'tdqm'],
+        'sbi': ['sbi'],
         'gui': ['ipywidgets>=8.0.0', 'ipykernel', 'ipympl', 'voila'],
     }
     extras['dev'] = (extras['opt'] + extras['parallel'] + extras['test'] +
-                     extras['docs'] + extras['gui'])
->>>>>>> 1413550b
-
+                     extras['docs'] + extras['gui']) + extras['sbi']
 
     setup(name=DISTNAME,
           maintainer=MAINTAINER,
