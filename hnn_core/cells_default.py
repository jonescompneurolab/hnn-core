--- conflicted
+++ resolved
@@ -9,6 +9,10 @@
 
 from .params import compare_dictionaries
 from .params_default import (get_L2Pyr_params_default,
+                             get_L5Pyr_params_default,
+                             get_L2Pyr_params_new,
+                             get_L5PyrET_params,
+                             get_Int_params)
                              get_L5Pyr_params_default,
                              get_L2Pyr_params_new,
                              get_L5PyrET_params,
@@ -20,7 +24,6 @@
 
 """KD: comment: initialize membrane potential here as it's not overriden by h.finitialize unless called as h.finitialize(-65)"""
 def _get_dends(params, cell_type, section_names, v_init = {'all': -65}):
-<<<<<<< HEAD
     """Convert a flat dictionary to a nested dictionary.
 
     Returns
@@ -53,8 +56,6 @@
 
 # In the new model, the basal dendrites are differently tuned from the apical dendrites.
 def _get_basal(params, cell_type, section_names, v_init = {'all': -65}):
-=======
->>>>>>> 60141f54
     """Convert a flat dictionary to a nested dictionary.
 
     Returns
@@ -78,42 +79,6 @@
                 v = v_init['all']
             else:
                 v = v_init[section_name]
-<<<<<<< HEAD
-=======
-        sections[section_name] = Section(L=dend_prop['L'],
-                                         diam=dend_prop['diam'],
-                                         Ra=dend_prop['Ra'],
-                                         cm=dend_prop['cm'],
-                                         v = v)
-    return sections
-
-
-# In the new model, the basal dendrites are differently tuned from the apical dendrites.
-def _get_basal(params, cell_type, section_names, v_init = {'all': -65}):
-    """Convert a flat dictionary to a nested dictionary.
-
-    Returns
-    -------
-    sections : dict
-        Dictionary of sections. Keys are section names
-    """
-    prop_names = ['L', 'diam', 'Ra', 'cm']
-    sections = dict()
-    for section_name in section_names:
-        dend_prop = dict()
-        middle = section_name.replace('_', '')
-        for key in prop_names:
-            if key in ['Ra', 'cm']:
-                middle = 'basal'
-            else:
-                # map apicaltrunk -> apical_trunk etc.
-                middle = section_name.replace('_', '')
-            dend_prop[key] = params[f'{cell_type}_{middle}_{key}']
-            if len(v_init) == 1:
-                v = v_init['all']
-            else:
-                v = v_init[section_name]
->>>>>>> 60141f54
         sections[section_name] = Section(L=dend_prop['L'],
                                          diam=dend_prop['diam'],
                                          Ra=dend_prop['Ra'],
@@ -132,12 +97,8 @@
         v = v_init
     )
 
-<<<<<<< HEAD
 
 def _cell_L2Pyr(override_params, pos=(0.0, 0.0, 0), gid=0.0):
-=======
-def _cell_L2Pyr(override_params, pos=(0., 0., 0), gid=0.):
->>>>>>> 60141f54
     """The geometry of the default sections in L2Pyr neuron."""
 
     # I think p_all should be an input
@@ -553,11 +514,7 @@
     )
     gbar_k = partial(
         _exp_g_at_dist, zero_val=override_params['L5Pyr_soma_gkbar_hh2'],
-<<<<<<< HEAD
         exp_term=-0.006, offset=1e-4/override_params['L5Pyr_soma_gkbar_hh2'])  # KD: quick fix because I changed the function
-=======
-        exp_term=-0.006, offset=1e-4/override_params['L5Pyr_soma_gkbar_hh2'])  # quick fix because I changed the function
->>>>>>> 60141f54
 
     override_params['L5Pyr_dend_gbar_ca'] = gbar_ca
     override_params['L5Pyr_dend_gnabar_hh2'] = gbar_na
@@ -568,11 +525,7 @@
 
     return cell
 
-<<<<<<< HEAD
 def pyramidal_l5ET(cell_name,pos=(0,0,0), gid=None):
-=======
-def pyramidal_l5ET(cell_name,pos, gid=None):
->>>>>>> 60141f54
         
     p_all = get_L5PyrET_params()
 
@@ -729,11 +682,7 @@
 
 
 
-<<<<<<< HEAD
 def pyramidal_l23(cell_name,pos=(0,0,0), gid=None):
-=======
-def pyramidal_l23(cell_name,pos, gid=None):
->>>>>>> 60141f54
 
     p_all = get_L2Pyr_params_new()
 
@@ -865,11 +814,7 @@
 
     return cell
 
-<<<<<<< HEAD
 def interneuron(cell_name,pos=(0,0,0), layer=2, gid=None):
-=======
-def interneuron(cell_name, pos, gid=None):
->>>>>>> 60141f54
 
     p_all = get_Int_params()
     sections = dict()
@@ -877,15 +822,9 @@
     synapses = _get_basket_syn_props()
     sections['soma'].syns = list(synapses.keys())
 
-<<<<<<< HEAD
     if layer == 2:
         sect_loc = dict(proximal=['soma'], distal=['soma'])
     elif layer == 5:
-=======
-    if cell_name == 'L2Basket':
-        sect_loc = dict(proximal=['soma'], distal=['soma'])
-    elif cell_name == 'L5Basket':
->>>>>>> 60141f54
         sect_loc = dict(proximal=['soma'], distal=[])
 
     cell_tree = None
