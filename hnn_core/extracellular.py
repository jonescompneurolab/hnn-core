--- conflicted
+++ resolved
@@ -147,6 +147,11 @@
     # not relative to the position of the soma! This is why everything ends up at origin!
     # print(f'Section start: { sec_start} '
     #         f'Section end: { sec_end}')
+
+    # this gets the position of the section end points relative to origin of cell (soma)
+    # not relative to the position of the soma! This is why everything ends up at origin!
+    # print(f'Section start: { sec_start} '
+    #         f'Section end: { sec_end}')
     sec_vec = sec_end - sec_start
 
     # NB segment lengths aren't equal! First/last segment center point is
@@ -734,27 +739,14 @@
                         pos,
                         conductivity=self.array.conductivity,
                         method=self.array.method,
-<<<<<<< HEAD
                         min_distance=self.array.min_distance,
                     )
-=======
-                        min_distance=self.array.min_distance)
-                    # print(f'Section: {sec.name()} '
-                    #       f'electrode at {pos}:\n'
-                    #       f'transfer resistance: {this_xfer_r}')
->>>>>>> 60141f54
                     transfer_resistance.extend(this_xfer_r)
 
                 self._nrn_r_transfer.setrow(row, h.Vector(transfer_resistance))
             else:
                 # for testing, make a matrix of ones
-<<<<<<< HEAD
                 self._nrn_r_transfer.setrow(row, h.Vector(n_total_segments, 1.0))
-=======
-                self._nrn_r_transfer.setrow(row,
-                                            h.Vector(n_total_segments, 1.))
-        
->>>>>>> 60141f54
 
         # record time for each array
         self._nrn_times = h.Vector().record(h._ref_t)
