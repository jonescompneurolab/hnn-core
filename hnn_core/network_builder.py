--- conflicted
+++ resolved
@@ -109,22 +109,11 @@
             if ca is not None:
                 ca_py[gid][sec_name] = ca.to_python()
 
-<<<<<<< HEAD
-    dipole_cell_types = getattr(
-        net, "dipole_cell_types", ["L2_pyramidal", "L5_pyramidal"]
-    )
-    dpl_arrays = [neuron_net._nrn_dipoles[ct].as_numpy() for ct in dipole_cell_types]
-    if len(dpl_arrays) == 0:
-        raise RuntimeError("No dipole cell types found for dipole calculation.")
-    dpl_sum = np.sum(dpl_arrays, axis=0)
-    dpl_data = np.column_stack([dpl_sum] + dpl_arrays)
-=======
     dipole_cell_types = [
         name
         for name, data in neuron_net.net.cell_types.items()
         if data["cell_metadata"].get("measure_dipole", False)
     ]
->>>>>>> 6b099a7d
 
     dpl_data = None
 
@@ -364,20 +353,10 @@
 
         self._clear_last_network_objects()
 
-<<<<<<< HEAD
-        # self._nrn_dipoles["L5_pyramidal"] = h.Vector()
-        # self._nrn_dipoles["L2_pyramidal"] = h.Vector()
-        dipole_cell_types = getattr(
-            self.net, "dipole_cell_types", ["L2_pyramidal", "L5_pyramidal"]
-        )
-        for ct in dipole_cell_types:
-            self._nrn_dipoles[ct] = h.Vector()
-=======
         for cell_type, cell_data in self.net.cell_types.items():
             if cell_data["cell_metadata"].get("measure_dipole", False):
                 self._nrn_dipoles[cell_type] = h.Vector()
 
->>>>>>> 6b099a7d
         self._gid_assign()
 
         record_vsec = self.net._params["record_vsec"]
@@ -492,18 +471,9 @@
                 cell.pos = self.net.pos_dict[src_type][gid_idx]
 
                 # instantiate NEURON object
-<<<<<<< HEAD
-                if src_type in (
-                    "L2_pyramidal_net2",
-                    "L5_pyramidal_net2",
-                    "L2_pyramidal",
-                    "L5_pyramidal",
-                ):
-=======
                 # using meta data style
                 src_type_metadata = self.net.cell_types[src_type]["cell_metadata"]
                 if src_type_metadata.get("measure_dipole", False):
->>>>>>> 6b099a7d
                     cell.build(sec_name_apical="apical_trunk")
                 else:
                     cell.build()
@@ -646,15 +616,8 @@
                         f"Got n_samples={n_samples}, {cell.name}."
                         f"dipole.size()={cell.dipole.size()}."
                     )
-<<<<<<< HEAD
-                if self.net.suffix is not None:
-                    nrn_dpl = self._nrn_dipoles[_long_name(cell.name) + self.net.suffix]
-                else:
-                    nrn_dpl = self._nrn_dipoles[_long_name(cell.name)]
-=======
                 cell_type = self.net.gid_to_type(cell.gid)
                 nrn_dpl = self._nrn_dipoles[cell_type]
->>>>>>> 6b099a7d
                 nrn_dpl.add(cell.dipole)
 
             self._vsec[cell.gid] = cell.vsec
