--- conflicted
+++ resolved
@@ -23,11 +23,7 @@
 from .externals.mne import _validate_type, _check_option
 from .extracellular import ExtracellularArray
 from .check import _check_gids, _gid_to_type, _string_input_to_list
-<<<<<<< HEAD
 from .hnn_io import write_network
-=======
-from .io import write_network
->>>>>>> 3181c16a
 from .externals.mne import copy_doc
 
 
@@ -455,19 +451,13 @@
                                           target_gids=target_gids,
                                           loc=conn['loc'],
                                           receptor=conn['receptor'])
-<<<<<<< HEAD
+
             if len(match_conns) >= 1:
                 if not any([conn == other.connectivity[match] for match in match_conns]):
                     return False
-
             else:
                 return False
 
-=======
-            if len(match_conns) == 0:
-                return False
-        # print(dir(self))
->>>>>>> 3181c16a
         all_attrs = dir(self)
         attrs_to_ignore = [x for x in all_attrs if x.startswith('_')]
         attrs_to_ignore.extend(['add_bursty_drive', 'add_connection',
