"""Network class."""

# Authors: Mainak Jas <mjas@mgh.harvard.edu>
#          Sam Neymotin <samnemo@gmail.com>
#          Blake Caldwell <blake_caldwell@brown.edu>
#          Christopher Bailey <cjb@cfin.au.dk>
#          Nick Tolley <nicholas_tolley@brown.edu>
#          Ryan Thorpe <ryan_thorpe@brown.edu>

import itertools as it
from copy import deepcopy
from collections import OrderedDict, defaultdict
from typing import Dict

import numpy as np
import warnings

from .cell_response import read_spikes
from .drives import _drive_cell_event_times
from .drives import _get_target_properties, _add_drives_from_params
from .drives import _check_drive_parameter_values, _check_poisson_rates
from .cells_default import pyramidal, basket
from .params import _long_name
from .viz import plot_cells
from .externals.mne import _validate_type, _check_option
from .extracellular import ExtracellularArray
from .check import _check_gids, _gid_to_type, _string_input_to_list
from .hnn_io import write_network_configuration, network_to_dict
from .externals.mne import copy_doc
from .utils import _replace_dict_identifier


def _create_cell_coords(n_pyr_x, n_pyr_y, z_coord, inplane_distance):
    """Creates coordinate grid and place cells in it.

    Parameters
    ----------
    n_pyr_x : int
        The number of Pyramidal cells in x direction.
    n_pyr_y : int
        The number of Pyramidal cells in y direction.
    z_coord : float
        Expressed as a positive DEPTH of L2 relative to L5 pyramidal cell
        somas, where L5 is defined to lie at z==0. Interlaminar weight/delay
        calculations (lamtha) are not affected. The basket cells are
        arbitrarily placed slightly above (L5) and slightly below (L2) their
        respective pyramidal cell layers.
    inplane_distance : float
        The grid spacing of pyramidal cells (in um). Note that basket cells are
        placed in an uneven formation. Each one of them lies on a grid point
        together with a pyramidal cell, though (overlapping).

    Returns
    -------
    layer_dict : dict of list of tuple (x, y, z)
        Dictionary containing coordinate positions of 'layers'. After calling
        '_create_cell_coords', user can create their 'Network.pos_dict' by mapping
        'origin' and their celltypes onto the different layers in 'layer_dict'. Keys are
        'L2_bottom', 'L2_mid', 'L5_bottom', 'L5_mid', and 'origin'.

    Notes
    -----
    Common positions are all located at origin.
    Sort of a hack because of redundancy.
    """

    def _calc_pyramidal_coord(xxrange, yyrange, z_coord):
        list_coords = [pos for pos in it.product(xxrange, yyrange, [z_coord])]
        return list_coords

    def _calc_basket_coord(n_x, n_y, z_coord, inplane_distance, weight):
        xzero = np.arange(0, n_x, 3) * inplane_distance
        xone = np.arange(1, n_x, 3) * inplane_distance
        # split even and odd y vals
        yeven = np.arange(0, n_y, 2) * inplane_distance
        yodd = np.arange(1, n_y, 2) * inplane_distance
        # create general list of x,y coords and sort it
        coords = [pos for pos in it.product(xzero, yeven)] + [
            pos for pos in it.product(xone, yodd)
        ]
        coords_sorted = sorted(coords, key=lambda pos: pos[1])

        # append the z value for position
        list_coords = [
            (pos_xy[0], pos_xy[1], weight * z_coord) for pos_xy in coords_sorted
        ]
        return list_coords

    def _calc_origin(xxrange, yyrange, z_coord):
        # origin's z component isn't used in calculating distance functions.
        # will be used for adding external drives.
        origin_x = xxrange[int((len(xxrange) - 1) // 2)]
        origin_y = yyrange[int((len(yyrange) - 1) // 2)]
        origin_z = np.floor(z_coord / 2)
        origin = (origin_x, origin_y, origin_z)
        return origin

    # Calculate distances
    xxrange = np.arange(n_pyr_x) * inplane_distance
    yyrange = np.arange(n_pyr_y) * inplane_distance

    # Create layer dictionary with anatomical layer positions
    layer_dict = {
        "L5_bottom": _calc_pyramidal_coord(xxrange, yyrange, z_coord=0),
        "L2_bottom": _calc_pyramidal_coord(xxrange, yyrange, z_coord=z_coord),
        "L5_mid": _calc_basket_coord(
            n_pyr_x,
            n_pyr_y,
            z_coord=z_coord,
            inplane_distance=inplane_distance,
            weight=0.2,
        ),
        "L2_mid": _calc_basket_coord(
            n_pyr_x,
            n_pyr_y,
            z_coord=z_coord,
            inplane_distance=inplane_distance,
            weight=0.8,
        ),
        "origin": _calc_origin(xxrange, yyrange, z_coord),
    }

    return layer_dict


def _compare_lists(s, t):
    """
    Compares lists for equality

    From https://stackoverflow.com/a/7829388
    """
    t = list(t)  # make a mutable copy
    try:
        for elem in s:
            t.remove(elem)
    except ValueError:
        return False
    return not t


def _connection_probability(conn, probability, conn_seed=None):
    """Remove/keep a random subset of connections.

    Parameters
    ----------
    conn : Instance of _Connectivity object
        Object specifying the biophysical parameters and src target pairs
        of a specific connection class. Function modifies conn in place.
    probability : float
        Probability of connection between any src-target pair.
        Defaults to 1.0 producing an all-to-all pattern.
    conn_seed : int
        Optional initial seed for random number generator (default: None).
        Used to randomly remove connections when probability < 1.0.

    Notes
    -----
    num_srcs and num_targets are not updated after pruning connections.
    These variables are meant to describe the set of original connections
    before they are randomly removed.

    The probability attribute will store the most recent value passed to
    this function. As such, this number does not accurately describe the
    connections probability of the original set after successive calls.
    """
    # Random number generator for random connection selection
    rng = np.random.default_rng(conn_seed)
    _validate_type(probability, float, "probability")
    if probability <= 0.0 or probability >= 1.0:
        raise ValueError("probability must be in the range (0,1)")
    # Flatten connections into a list of targets.
    all_connections = np.concatenate(
        [target_src_pair for target_src_pair in conn["gid_pairs"].values()]
    )
    n_connections = np.round(len(all_connections) * probability).astype(int)

    # Select a random subset of connections to retain.
    new_connections = rng.choice(
        range(len(all_connections)), n_connections, replace=False
    )
    remove_srcs = list()
    connection_idx = 0
    for src_gid, target_src_pair in conn["gid_pairs"].items():
        target_new = list()
        for target_gid in target_src_pair:
            if connection_idx in new_connections:
                target_new.append(target_gid)
            connection_idx += 1

        # Update targets for src_gid
        if target_new:
            conn["gid_pairs"][src_gid] = target_new
        else:
            remove_srcs.append(src_gid)
    # Remove src_gids with no targets
    for src_gid in remove_srcs:
        conn["gid_pairs"].pop(src_gid)


def pick_connection(net, src_gids=None, target_gids=None, loc=None, receptor=None):
    """Returns indices of connections that match search parameters.

    Parameters
    ----------
    net : Instance of Network object
        The Network object
    src_gids : str | int | range | list of int | None
        Identifier for source cells. Passing str arguments
        ('L2_pyramidal', 'L2_basket', 'L5_pyramidal', 'L5_basket') is
        equivalent to passing a list of gids for the relevant cell type.
        source - target connections are made in an all-to-all pattern.
    target_gids : str | int | range | list of int | None
        Identifier for targets of source cells. Passing str arguments
        ('L2_pyramidal', 'L2_basket', 'L5_pyramidal', 'L5_basket') is
        equivalent to passing a list of gids for the relevant cell type.
        source - target connections are made in an all-to-all pattern.
    loc : str | list of str | None
        Location of synapse on target cell. Must be
        'proximal', 'distal', or 'soma'. Note that inhibitory synapses
        (receptor='gabaa' or 'gabab') of L2 pyramidal neurons are only
        valid loc='soma'.
    receptor : str | list of str | None
        Synaptic receptor of connection. Must be one of:
        'ampa', 'nmda', 'gabaa', or 'gabab'.

    Returns
    -------
    conn_indices : list of int
        List of indices corresponding to items in net.connectivity.
        Connection indices are included if any of the provided parameter
        values are present in a connection.

    Notes
    -----
    Passing a list of values to a single parameter corresponds to a
    logical OR operation across indices. For example,
    loc=['distal', 'proximal'] returns all connections that target
    distal or proximal dendrites.

    Passing  multiple parameters corresponds to a logical AND operation.
    For example, net.pick_connection(loc='distal', receptor='ampa')
    returns only the indices of connections that target the distal
    dendrites and have ampa receptors.
    """

    # Convert src and target gids to lists
    valid_srcs = list(net.gid_ranges.keys())  # includes drives as srcs
    valid_targets = list(net.cell_types.keys())
    src_gids_checked = _check_gids(
        src_gids, net.gid_ranges, valid_srcs, "src_gids", same_type=False
    )
    target_gids_checked = _check_gids(
        target_gids, net.gid_ranges, valid_targets, "target_gids", same_type=False
    )

    _validate_type(loc, (str, list, None), "loc", "str, list, or None")
    _validate_type(receptor, (str, list, None), "receptor", "str, list, or None")

    valid_loc = ["proximal", "distal", "soma"]
    valid_receptor = ["ampa", "nmda", "gabaa", "gabab"]

    # Convert receptor and loc to list
    loc_list = _string_input_to_list(loc, valid_loc, "loc")
    receptor_list = _string_input_to_list(receptor, valid_receptor, "receptor")

    # Create lookup dictionaries
    src_dict, target_dict = defaultdict(list), defaultdict(list)
    loc_dict, receptor_dict = defaultdict(list), defaultdict(list)
    for conn_idx, conn in enumerate(net.connectivity):
        # Store connections matching each src_gid
        for src_gid in conn["src_gids"]:
            src_dict[src_gid].append(conn_idx)

        # Store connections matching each target_gid
        for target_gid in conn["target_gids"]:
            target_dict[target_gid].append(conn_idx)

        # Store connections matching each location
        loc_dict[conn["loc"]].append(conn_idx)

        # Store connections matching each receptor
        receptor_dict[conn["receptor"]].append(conn_idx)

    # Look up conn indices that match search terms and add to set.
    conn_set = set()
    search_pairs = [
        (src_gids_checked, src_dict),
        (target_gids_checked, target_dict),
        (loc_list, loc_dict),
        (receptor_list, receptor_dict),
    ]
    for search_terms, search_dict in search_pairs:
        if search_terms:
            inner_set = set()
            # Union of indices which match inputs for single parameter
            for term in search_terms:
                inner_set = inner_set.union(search_dict.get(term, list()))

            # Empty search
            if not inner_set:
                return list()
            # Initial search has results
            elif inner_set and not conn_set:
                conn_set = inner_set.copy()
            # Subsequent searches have results
            elif inner_set and conn_set:
                # Intersect across parameters
                conn_set = conn_set.intersection(inner_set)
                # If at any point there's no matching elements, return empty
                if not conn_set:
                    return list()

    return sorted(conn_set)


class Network:
    """The Network class.

    Parameters
    ----------
    params : dict
        The parameters to use for constructing the network.
    add_drives_from_params : bool, default=False
        If True, add drives as defined in the params-dict. NB this is mainly
        for backward-compatibility with HNN GUI, and will be deprecated in a
        future release.
    legacy_mode : bool, default=False
        Set to True by default to enable matching HNN GUI output when drives
        are added suitably. Will be deprecated in a future release.
    mesh_shape : tuple of int (default: (10, 10))
        Defines the (n_x, n_y) shape of the grid of pyramidal cells.
    pos_dict : dict of list of tuple (x, y, z), optional
        Dictionary containing the coordinate positions of all cells.
        Keys are 'L2_pyramidal', 'L5_pyramidal', 'L2_basket', 'L5_basket',
        or any external drive name.
    cell_types : dict of Cell, optional
        Dictionary containing names of real cell types in the network
        (e.g. 'L2_basket') as keys and corresponding Cell instances as values.
        The Cell instance associated with a given key is used as a template
        for the other cells of its type in the population.

    Attributes
    ----------
    cell_types : dict of Cell
        Dictionary containing names of real cell types in the network
        (e.g. 'L2_basket') as keys and corresponding Cell instances as values.
        The Cell instance associated with a given key is used as a template
        for the other cells of its type in the population.
    gid_ranges : dict
        A dictionary of unique identifiers of each real and artificial cell
        in the network. Every cell type is represented by a key read from
        cell_types, followed by keys read from external_drives. The value
        of each key is a range of ints, one for each cell in given category.
        Examples: 'L2_basket': range(0, 270), 'evdist1': range(272, 542), etc
    pos_dict : dict of list of tuple (x, y, z)
        Dictionary containing the coordinate positions of all cells.
        Keys are 'L2_pyramidal', 'L5_pyramidal', 'L2_basket', 'L5_basket',
        or any external drive name.
    cell_response : CellResponse
        An instance of the CellResponse object.
    external_drives : dict (keys: drive names) of dict (keys: parameters)
        The external driving inputs to the network. Drives are added by
        defining their spike-time dynamics, and their connectivity to the real
        cells of the network. Event times are instantiated before simulation,
        and are stored under the ``'events'``-key (list of list; first
        index for trials, second for event time lists for each drive cell).
    external_biases : dict of dict (bias parameters for each cell type)
        The parameters of bias inputs to cell somata, e.g., tonic current clamp
    connectivity : list of dict
        List of dictionaries specifying each cell-cell and drive-cell
        connection
    rec_arrays : dict
        Stores electrode position information and voltages recorded by them
        for extracellular potential measurements. Multiple electrode arrays
        may be defined as unique keys. The values of the dictionary are
        instances of :class:`hnn_core.extracellular.ExtracellularArray`.
    threshold : float
        Firing threshold of all cells.
    delay : float
        Synaptic delay in ms.

    Notes
    -----
    ``net = jones_2009_model(params)`` is the recommended path for creating a
    network. Instantiating the network as ``net = Network(params)`` will
    produce a network with no cell-to-cell connections. As such,
    connectivity information contained in ``params`` will be ignored.
    """

    def __init__(
        self,
        params,
        add_drives_from_params=False,
        legacy_mode=False,
        mesh_shape=(10, 10),
        pos_dict=None,
        cell_types=None,
    ):
        # Save the parameters used to create the Network
        _validate_type(params, dict, "params")
        self._params = params
        # Initialise a dictionary of cell ID's, which get used when the
        # network is constructed ('built') in NetworkBuilder
        # We want it to remain in each Network object, so that the user can
        # interrogate a built and simulated net. In addition, CellResponse is
        # attached to a Network during simulation---Network is the natural
        # place to keep this information. Order matters: cell gids first, then
        # artificial drive cells
        self.gid_ranges = OrderedDict()
        self._n_gids = 0  # utility: keep track of last GID

        # XXX this can be removed once tests are made independent of HNN GUI
        # creates nc_dict-entries for ALL cell types
        self._legacy_mode = legacy_mode
        if self._legacy_mode:
            warnings.warn(
                "Legacy mode is used solely to maintain compatibility with"
                ".param files of the old HNN GUI. This feature will be "
                "deprecrated in future releases.",
                DeprecationWarning,
                stacklevel=1,
            )

        self.cell_response = None
        # external drives and biases
        self.external_drives = dict()
        self.external_biases = dict()

        # network connectivity
        self.connectivity = list()
        self.threshold = self._params["threshold"]
        self.delay = 1.0

        # extracellular recordings (if applicable)
        self.rec_arrays = dict()

        # contents of pos_dict determines all downstream inferences of
        # cell counts, real and artificial
        self._n_cells = 0  # used in tests and MPIBackend checks
        self.pos_dict = dict()
        self.cell_types = dict()

        # set the mesh shape
        _validate_type(mesh_shape, tuple, "mesh_shape")
        _validate_type(mesh_shape[0], int, "mesh_shape[0]")
        _validate_type(mesh_shape[1], int, "mesh_shape[1]")

        if mesh_shape[0] < 1 or mesh_shape[1] < 1:
            raise ValueError(
                f"mesh_shape must be a tuple of positive integers, got: {mesh_shape}"
            )

        self._N_pyr_x = mesh_shape[0]
        self._N_pyr_y = mesh_shape[1]

        self._inplane_distance = 1.0  # XXX hard-coded default
        self._layer_separation = 1307.4  # XXX hard-coded default

        # Handle positions and cell types
        if pos_dict is not None and cell_types is not None:
            # Use provided positions and cell types
            _validate_type(pos_dict, dict, "pos_dict")
            _validate_type(cell_types, dict, "cell_types")
            self.pos_dict = deepcopy(pos_dict)

            # Add cell types from provided dictionary
            for cell_name, cell_template in cell_types.items():
                if cell_name in self.pos_dict:
                    self._add_cell_type(
                        cell_name, self.pos_dict[cell_name], cell_template=cell_template
                    )
        else:
            # Default behavior - create standard network
            cell_types_default = {
                "L2_basket": {
                    "cell_object": basket(cell_name="L2_basket"),
                    "cell_metadata": {
                        "morpho_type": "basket",
                        "electro_type": "inhibitory",
                        "layer": "2",
                        "measure_dipole": False,
                        "reference": "https://doi.org/10.7554/eLife.51214",
                    },
                },
                "L2_pyramidal": {
                    "cell_object": pyramidal(cell_name="L2_pyramidal"),
                    "cell_metadata": {
                        "morpho_type": "pyramidal",
                        "electro_type": "excitatory",
                        "layer": "2",
                        "measure_dipole": True,
                        "reference": "https://doi.org/10.7554/eLife.51214",
                    },
                },
                "L5_basket": {
                    "cell_object": basket(cell_name="L5_basket"),
                    "cell_metadata": {
                        "morpho_type": "basket",
                        "electro_type": "inhibitory",
                        "layer": "5",
                        "measure_dipole": False,
                        "reference": "https://doi.org/10.7554/eLife.51214",
                    },
                },
                "L5_pyramidal": {
                    "cell_object": pyramidal(cell_name="L5_pyramidal"),
                    "cell_metadata": {
                        "morpho_type": "pyramidal",
                        "electro_type": "excitatory",
                        "layer": "5",
                        "measure_dipole": True,
                        "reference": "https://doi.org/10.7554/eLife.51214",
                    },
                },
            }

            self.set_cell_positions(
                inplane_distance=self._inplane_distance,
                layer_separation=self._layer_separation,
            )

            # populates self.gid_ranges for the 1st time: order matters for
            # NetworkBuilder!
            for cell_name, cell_template in cell_types_default.items():
                self._add_cell_type(
                    cell_name,
                    self.pos_dict[cell_name],
                    cell_template=cell_template,
                )

        if add_drives_from_params:
            _add_drives_from_params(self)

        self._tstop = None
        self._dt = None

    def __repr__(self):
        class_name = self.__class__.__name__
        # Dynamically create the description based on the current cell types
        descriptions = []
        for cell_name in self.cell_types:
            cell_count = len(self.pos_dict.get(cell_name, []))
            descriptions.append(f"{cell_count} {cell_name} cells")

        # Combine all descriptions into a single string
        description_str = "\n".join(descriptions)

        return f"<{class_name} | {description_str}>"

    def __eq__(self, other):
        if not isinstance(other, Network):
            return NotImplemented

        # Check connectivity
        if (len(self.connectivity) != len(other.connectivity)) or not (
            _compare_lists(self.connectivity, other.connectivity)
        ):
            return False

        # Check all other attributes
        attrs_to_ignore = ["connectivity"]
        for attr in vars(self).keys():
            if attr.startswith("_") or attr in attrs_to_ignore:
                continue

            if hasattr(self, attr) and hasattr(other, attr):
                if getattr(self, attr) != getattr(other, attr):
                    return False
            else:
                # Does not have the same set of attributes
                return False

        return True

    def set_cell_positions(self, *, inplane_distance=None, layer_separation=None):
        """Set relative positions of cells arranged in a square grid

        Note that it is possible to change only a subset of the parameters
        (the default value of each is None, which implies no change).

        Parameters
        ----------
        inplane_distance : float
            The in plane-distance (in um) between pyramidal cell somas in the
            square grid. Note that this parameter does not affect the amplitude
            of the dipole moment.
        layer_separation : float
            The separation of pyramidal cell soma layers 2/3 and 5. Note that
            this parameter does not affect the amplitude of the dipole moment.
        """
        if inplane_distance is None:
            inplane_distance = self._inplane_distance
        _validate_type(inplane_distance, (float, int), "inplane_distance")
        if not inplane_distance > 0.0:
            raise ValueError(
                f"In-plane distance must be positive, got: {inplane_distance}"
            )

        if layer_separation is None:
            layer_separation = self._layer_separation
        _validate_type(layer_separation, (float, int), "layer_separation")
        if not layer_separation > 0.0:
            raise ValueError(
                f"Layer separation must be positive, got: {layer_separation}"
            )

        # Get layer positions using layer dict
        layer_dict = _create_cell_coords(
            n_pyr_x=self._N_pyr_x,
            n_pyr_y=self._N_pyr_y,
            z_coord=layer_separation,
            inplane_distance=inplane_distance,
        )

        # Map layers to cell types, for default mapping
        self.pos_dict = {
            "L5_pyramidal": layer_dict["L5_bottom"],
            "L2_pyramidal": layer_dict["L2_bottom"],
            "L5_basket": layer_dict["L5_mid"],
            "L2_basket": layer_dict["L2_mid"],
            "origin": layer_dict["origin"],
        }

        # update drives to be positioned at network origin
        for drive_name, drive in self.external_drives.items():
            pos = [self.pos_dict["origin"]] * drive["n_drive_cells"]
            self.pos_dict[drive_name] = pos

        self._inplane_distance = inplane_distance
        self._layer_separation = layer_separation

    def copy(self):
        """Return a copy of the Network instance

        The returned copy retains the intrinsic connectivity between cells, as
        well as those of any external drives or biases added to the network.
        The parameters of drive dynamics are also retained, but the
        instantiated ``events`` of the drives are cleared. This allows
        iterating over the values defining drive dynamics, without the need to
        re-define connectivity. Extracellular recording arrays are retained in
        the network, but cleared of existing data.

        Returns
        -------
        net_copy : instance of Network
            A copy of the instance with previous simulation results and
            ``events`` of external drives removed.
        """
        net_copy = deepcopy(self)
        net_copy._reset_drives()
        net_copy._reset_rec_arrays()
        return net_copy

    def add_evoked_drive(
        self,
        name,
        *,
        mu,
        sigma,
        numspikes,
        location,
        n_drive_cells="n_cells",
        cell_specific=True,
        weights_ampa=None,
        weights_nmda=None,
        space_constant=3.0,
        synaptic_delays=0.1,
        probability=1.0,
        event_seed=2,
        conn_seed=3,
    ):
        """Add an 'evoked' external drive to the network

        Parameters
        ----------
        name : str
            Unique name for the drive
        mu : float
            Mean of Gaussian event time distribution
        sigma : float
            Standard deviation of event time distribution
        numspikes : int
            Number of spikes at each target cell
        location : str
            Target location of synapses. Must be an element of
            `Cell.sect_loc` such as 'proximal' or 'distal', which defines a
            group of sections, or an existing section such as 'soma' or
            'apical_tuft' (defined in `Cell.sections` for all targeted cells).
            The parameter `legacy_mode` of the `Network` must be set to `False`
            to target specific sections.
        n_drive_cells : int | 'n_cells'
            The number of drive cells that each contribute an independently
            sampled synaptic spike to the network according to the Gaussian
            time distribution (mu, sigma). If n_drive_cells='n_cells'
            (default) and cell_specific=True, a drive cell gets assigned to
            each available simulated cell in the network with 1-to-1
            connectivity. Otherwise, drive cells are assigned with
            all-to-all connectivity. If you wish to synchronize the timing of
            this evoked drive across the network in a given trial with one
            spike, set n_drive_cells=1 and cell_specific=False.
        cell_specific : bool
            Whether each artificial drive cell has 1-to-1 (True, default) or
            all-to-all (False) connection parameters. Note that 1-to-1
            connectivity requires that n_drive_cells='n_cells', where 'n_cells'
            denotes the number of all available cells that this drive can
            target in the network.
        weights_ampa : dict or None
            Synaptic weights (in uS) of AMPA receptors on each targeted cell
            type (dict keys). Cell types omitted from the dict are set to zero.
        weights_nmda : dict or None
            Synaptic weights (in uS) of NMDA receptors on each targeted cell
            type (dict keys). Cell types omitted from the dict are set to zero.
        synaptic_delays : dict or float
            Synaptic delay (in ms) at the column origin, dispersed laterally as
            a function of the space_constant. If float, applies to all target
            cell types. Use dict to create delay->cell mapping.
        space_constant : float
            Describes lateral dispersion (from the column origin) of synaptic
            weights and delays within the simulated column. The constant is
            measured in the units of ``inplane_distance`` of
            :class:`~hnn_core.Network`. For example, for ``space_constant=3``,
            the weights are modulated by the factor
            ``exp(-(x / (3 * inplane_distance)) ** 2)``, where x is the
            physical distance (in um) between the connected cells in the xy
            plane (delays are modulated by the inverse of this factor).
        probability : dict or float (default: 1.0)
            Probability of connection between any src-target pair.
            Use dict to create probability->cell mapping. If float, applies to
            all target cell types
        event_seed : int
            Optional initial seed for random number generator (default: 2).
            Used to generate event times for drive cells.
            Not fixed across trials (see Notes)
        conn_seed : int
            Optional initial seed for random number generator (default: 3).
            Used to randomly remove connections when probability < 1.0.
            Fixed across trials (see Notes)

        Notes
        -----
        Random seeding behavior across trials is different for event_seed
        and conn_seed (n_trials > 1 in simulate_dipole(..., n_trials):

        - event_seed
            Across trials, the random seed is incremented such that
            the exact spike times are different
        - conn_seed
            The random seed does not change across trials. This means for
            probability < 1.0, the random subset of gids targeted is the same.
        """
        if not self._legacy_mode:
            _check_drive_parameter_values("evoked", sigma=sigma, numspikes=numspikes)
        drive = _NetworkDrive()
        drive["type"] = "evoked"
        drive["location"] = location
        if name == "extgauss":
            drive["type"] = "gaussian"  # XXX needed to pass legacy tests!
        drive["n_drive_cells"] = n_drive_cells
        drive["event_seed"] = event_seed
        drive["conn_seed"] = conn_seed
        drive["dynamics"] = dict(mu=mu, sigma=sigma, numspikes=numspikes)
        drive["events"] = list()
        # Need to save this information
        drive["weights_ampa"] = weights_ampa
        drive["weights_nmda"] = weights_nmda
        drive["synaptic_delays"] = synaptic_delays
        drive["probability"] = probability

        self._attach_drive(
            name,
            drive,
            weights_ampa,
            weights_nmda,
            location,
            space_constant,
            synaptic_delays,
            n_drive_cells,
            cell_specific,
            probability,
        )

    def add_poisson_drive(
        self,
        name,
        *,
        tstart=0,
        tstop=None,
        rate_constant,
        location,
        n_drive_cells="n_cells",
        cell_specific=True,
        weights_ampa=None,
        weights_nmda=None,
        space_constant=100.0,
        synaptic_delays=0.1,
        probability=1.0,
        event_seed=2,
        conn_seed=3,
    ):
        """Add a Poisson-distributed external drive to the network

        Parameters
        ----------
        name : str
            Unique name for the drive
        tstart : float
            Start time of Poisson-distributed spike train (default: 0)
        tstop : float
            End time of the spike train (defaults to None: tstop is set to the
            end of the simulation)
        rate_constant : float or dict of floats
            Rate constant (lambda > 0) of the renewal-process generating the
            samples. If a float is provided, the same rate constant is applied
            to each target cell type. Cell type-specific values may be
            provided as a dictionary, in which a key must be present for each
            cell type with non-zero AMPA or NMDA weights.
        location : str
            Target location of synapses. Must be an element of
            `Cell.sect_loc` such as 'proximal' or 'distal', which defines a
            group of sections, or an existing section such as 'soma' or
            'apical_tuft' (defined in `Cell.sections` for all targeted cells).
            The parameter `legacy_mode` of the `Network` must be set to `False`
            to target specific sections.
        n_drive_cells : int | 'n_cells'
            The number of drive cells that each contribute an independently
            sampled synaptic spike to the network according to a Poisson
            process. If n_drive_cells='n_cells' (default) and
            cell_specific=True, a drive cell gets assigned to each available
            simulated cell in the network with 1-to-1 connectivity. Otherwise,
            drive cells are assigned with all-to-all connectivity. If you wish
            to synchronize the timing of Poisson drive across the network in a
            given trial, set n_drive_cells=1 and cell_specific=False.
        cell_specific : bool
            Whether each artificial drive cell has 1-to-1 (True, default) or
            all-to-all (False) connection parameters. Note that 1-to-1
            connectivity requires that n_drive_cells='n_cells', where 'n_cells'
            denotes the number of all available cells that this drive can
            target in the network.
        weights_ampa : dict or None
            Synaptic weights (in uS) of AMPA receptors on each targeted cell
            type (dict keys). Cell types omitted from the dict are set to zero.
        weights_nmda : dict or None
            Synaptic weights (in uS) of NMDA receptors on each targeted cell
            type (dict keys). Cell types omitted from the dict are set to zero.
        synaptic_delays : dict or float
            Synaptic delay (in ms) at the column origin, dispersed laterally as
            a function of the space_constant. If float, applies to all target
            cell types. Use dict to create delay->cell mapping.
        space_constant : float
            Describes lateral dispersion (from the column origin) of synaptic
            weights and delays within the simulated column. The constant is
            measured in the units of ``inplane_distance`` of
            :class:`~hnn_core.Network`. For example, for ``space_constant=3``,
            the weights and delays are modulated by the factor
            ``exp(-(x / (3 * inplane_distance)) ** 2)``, where ``x`` is the
            physical distance (in um) between the connected cells in the xy
            plane.
        probability : dict or float (default: 1.0)
            Probability of connection between any src-target pair.
            Use dict to create probability->cell mapping. If float, applies to
            all target cell types.
        event_seed : int
            Optional initial seed for random number generator (default: 2).
            Used to generate event times for drive cells.
        conn_seed : int
            Optional initial seed for random number generator (default: 3).
            Used to randomly remove connections when probability < 1.0.
        """

        _check_drive_parameter_values("Poisson", tstart=tstart, tstop=tstop)
        target_populations, _, _, _ = _get_target_properties(
            weights_ampa,
            weights_nmda,
            synaptic_delays,
            location,
            self.cell_types,
            probability=probability,
        )

        _check_poisson_rates(rate_constant, target_populations, self.cell_types.keys())
        if isinstance(rate_constant, dict):
            if not cell_specific:
                raise ValueError(
                    f"Drives specific to cell types are only "
                    f"possible with cell_specific=True and "
                    f"n_drive_cells='n_cells'. Got cell_specific"
                    f" cell_specific={cell_specific} and "
                    f"n_drive_cells={n_drive_cells}."
                )
        elif isinstance(rate_constant, (float, int)):
            if cell_specific:
                rate_constant = {
                    cell_type: rate_constant for cell_type in target_populations
                }

        drive = _NetworkDrive()
        drive["type"] = "poisson"
        drive["location"] = location
        drive["n_drive_cells"] = n_drive_cells
        drive["event_seed"] = event_seed
        drive["conn_seed"] = conn_seed
        drive["dynamics"] = dict(
            tstart=tstart, tstop=tstop, rate_constant=rate_constant
        )
        drive["events"] = list()
        # Need to save this information
        drive["weights_ampa"] = weights_ampa
        drive["weights_nmda"] = weights_nmda
        drive["synaptic_delays"] = synaptic_delays
        drive["probability"] = probability

        self._attach_drive(
            name,
            drive,
            weights_ampa,
            weights_nmda,
            location,
            space_constant,
            synaptic_delays,
            n_drive_cells,
            cell_specific,
            probability,
        )

    def add_bursty_drive(
        self,
        name,
        *,
        tstart=0,
        tstart_std=0,
        tstop=None,
        location,
        burst_rate,
        burst_std=0,
        numspikes=2,
        spike_isi=10,
        n_drive_cells=1,
        cell_specific=False,
        weights_ampa=None,
        weights_nmda=None,
        synaptic_delays=0.1,
        space_constant=100.0,
        probability=1.0,
        event_seed=2,
        conn_seed=3,
    ):
        """Add a bursty (rhythmic) external drive to all cells of the network

        Parameters
        ----------
        name : str
            Unique name for the drive
        tstart : float
            Start time of the burst trains (default: 0)
        tstart_std : float
            If greater than 0, randomize start time with standard deviation
            tstart_std (unit: ms). Effectively jitters start time across
            multiple trials.
        tstop : float
            End time of burst trains (defaults to None: tstop is set to the
            end of the simulation)
        location : str
            Target location of synapses. Must be an element of
            `Cell.sect_loc` such as 'proximal' or 'distal', which defines a
            group of sections, or an existing section such as 'soma' or
            'apical_tuft' (defined in `Cell.sections` for all targeted cells).
            The parameter `legacy_mode` of the `Network` must be set to `False`
            to target specific sections.
        burst_rate : float
            The mean rate at which cyclic bursts occur (unit: Hz)
        burst_std : float
            The standard deviation of the burst occurrence on each cycle
            (unit: ms). Default: 0 ms
        numspikes : int
            The number of spikes in a burst. This is the spikes/burst parameter
            in the GUI. Default: 2 (doublet)
        spike_isi : float
            Time between spike events within a cycle (ISI). Default: 10 ms
        n_drive_cells : int | 'n_cells'
            The number of drive cells that contribute an independently sampled
            burst at each cycle. If n_drive_cells='n_cells' and
            cell_specific=True, a drive cell gets assigned to
            each available simulated cell in the network with 1-to-1
            connectivity. Otherwise (default: 1), drive cells are assigned with
            all-to-all connectivity and provide synchronous input to cells in
            the network.
        cell_specific : bool
            Whether each artificial drive cell has 1-to-1 (True) or all-to-all
            (False, default) connection parameters. Note that 1-to-1
            connectivity requires that n_drive_cells='n_cells', where 'n_cells'
            denotes the number of all available cells that this drive can
            target in the network.
        weights_ampa : dict or None
            Synaptic weights (in uS) of AMPA receptors on each targeted cell
            type (dict keys). Cell types omitted from the dict are set to zero.
        weights_nmda : dict or None
            Synaptic weights (in uS) of NMDA receptors on each targeted cell
            type (dict keys). Cell types omitted from the dict are set to zero.
        synaptic_delays : dict or float
            Synaptic delay (in ms) at the column origin, dispersed laterally as
            a function of the space_constant. If float, applies to all target
            cell types. Use dict to create delay->cell mapping.
        space_constant : float
            Describes lateral dispersion (from the column origin) of synaptic
            weights and delays within the simulated column. The constant is
            measured in the units of ``inplane_distance`` of
            :class:`~hnn_core.Network`. For example, for ``space_constant=3``,
            the weights and delays are modulated by the factor
            ``exp(-(x / (3 * inplane_distance)) ** 2)``, where ``x`` is the
            physical distance (in um) between the connected cells in the xy
            plane.
        probability : dict or float (default: 1.0)
            Probability of connection between any src-target pair.
            Use dict to create probability->cell mapping. If float, applies to
            all target cell types.
        event_seed : int
            Optional initial seed for random number generator (default: 2).
            Used to generate event times for drive cells.
        conn_seed : int
            Optional initial seed for random number generator (default: 3).
            Used to randomly remove connections when probability < 1.0.
        """
        if not self._legacy_mode:
            _check_drive_parameter_values(
                "bursty",
                tstart=tstart,
                tstop=tstop,
                sigma=tstart_std,
                location=location,
            )
            _check_drive_parameter_values(
                "bursty",
                sigma=burst_std,
                numspikes=numspikes,
                spike_isi=spike_isi,
                burst_rate=burst_rate,
            )

        drive = _NetworkDrive()
        drive["type"] = "bursty"
        drive["location"] = location
        drive["n_drive_cells"] = n_drive_cells
        drive["event_seed"] = event_seed
        drive["conn_seed"] = conn_seed
        drive["dynamics"] = dict(
            tstart=tstart,
            tstart_std=tstart_std,
            tstop=tstop,
            burst_rate=burst_rate,
            burst_std=burst_std,
            numspikes=numspikes,
            spike_isi=spike_isi,
        )
        drive["events"] = list()
        # Need to save this information
        drive["weights_ampa"] = weights_ampa
        drive["weights_nmda"] = weights_nmda
        drive["synaptic_delays"] = synaptic_delays
        drive["probability"] = probability

        self._attach_drive(
            name,
            drive,
            weights_ampa,
            weights_nmda,
            location,
            space_constant,
            synaptic_delays,
            n_drive_cells,
            cell_specific,
            probability,
        )

    def add_spike_train_drive(
        self,
        name,
        *,
        spike_data,
        location,
        weights_ampa=None,
        weights_nmda=None,
        synaptic_delays=0.1,
        space_constant=3.0,
        probability=1.0,
        conn_seed=None,
    ):
        """Add an external drive from explicitly defined spike trains.

        This method enables the target network to receive spike trains from a source
        network (e.g., another HNN simulation) or external data, driving activity in the
        target network's cells.

        Parameters
        ----------
        name : str
            Unique name for the drive (e.g., 'drive_from_NetA').
        spike_data : dict or list of tuple
            Spike train data from the **source network** (or external source) in one of
            three formats:

            - *Format 1 (dictionary)*: Keys are unique identifiers (str) for source
            cells and values are lists of spike times in milliseconds. The keys
            can be any string that helps identify the source.
            Example:
            ```
            {"NetA_L2_pyramidal_GID0": [10.2, 25.3], "NetA_L5_pyramidal_GID1": [15.1, 30.4]}
            ```

            - *Format 2 (tuples)*: A list of (time, gid) tuples, where each tuple
            contains a spike time (float, in ms) and a GID (int). The GIDs can be
            any integers that uniquely identify different source cells.
            Example:
            ```
            [(10.2, 0), (25.3, 1), (15.1, 0), (30.4, 1)]
            ```

            - *Format 3*: String path (or glob pattern) to spike files that can be loaded
            with :func:`~hnn_core.read_spikes`. Example: "path/to/spk_*.txt"

            Note: The GIDs in both formats refer to the source cells in the originating
            network (or external data). These are arbitrary identifiers that will be
            remapped internally to sequential drive cell IDs (0 to n-1) in the target
            network. Different GIDs should be used for different source cells.
        location : str
            Target location of synapses in the target network. Must be 'proximal', 'distal', or
            'soma', or a specific section name (when legacy_mode=False).
        weights_ampa : dict or None
            Synaptic weights (in uS) of AMPA receptors for each targeted cell type (dict keys).
            Cell types omitted are set to zero.
        weights_nmda : dict or None
            Synaptic weights (in uS) of NMDA receptors for each targeted cell type (dict keys).
            Cell types omitted are set to zero.
        synaptic_delays : dict or float
            Synaptic delay (in ms) at the column origin, dispersed laterally as
            a function of the space_constant. If float, applies to all target
            cell types. Use dict to create delay->cell mapping.
        space_constant : float
            Lateral dispersion constant (in units of inplane_distance) for synaptic weights and
            delays within the target network. Default: 3.0
        probability : float or dict
            Connection probability between source and target cells. Default: 1.0 (all-to-all).
        conn_seed : int
            Optional seed for random number generator for connectivity (default: None).
        cell_specific : bool
            If True, enables cell-specific connectivity (e.g., for 1-to-1 mapping). Default: False.
        n_drive_cells : str or int
            Number of drive cells. Use 'n_cells' for 1-to-1 mapping with target cell types,
            or an integer for a fixed number. Default: None (inferred from spike_data).
        """
        if not self._legacy_mode:
            warnings.warn(
                "Spike train drives can only target sections defined in "
                "`Cell.sect_loc` when `legacy_mode=False`.",
                UserWarning,
            )

        # Create the drive object
        drive = _NetworkDrive()
        drive["type"] = "spike_train"
        drive["location"] = location
        drive["events"] = list()  # Will be populated during instantiation

        # Process spike_data into a standardized format
        standardized_data, n_drive_cells, source_to_gid_map = (
            self._standardize_spike_data(spike_data)
        )

        # Set drive properties
        drive["dynamics"] = standardized_data
        drive["n_drive_cells"] = n_drive_cells
        if source_to_gid_map is not None:
            drive["source_to_gid_map"] = source_to_gid_map
        drive["conn_seed"] = conn_seed
        drive["event_seed"] = (
            0  # Not used for spike train, but included for consistency
        )

        # Save connection parameters
        drive["weights_ampa"] = weights_ampa
        drive["weights_nmda"] = weights_nmda
        drive["synaptic_delays"] = synaptic_delays
        drive["probability"] = probability

        # Attach the drive to network cells
        self._attach_drive(
            name,
            drive,
            weights_ampa=weights_ampa,
            weights_nmda=weights_nmda,
            location=location,
            space_constant=space_constant,
            synaptic_delays=synaptic_delays,
            n_drive_cells=drive["n_drive_cells"],
            cell_specific=False,
            probability=probability,
        )

    def _attach_drive(
        self,
        name,
        drive,
        weights_ampa,
        weights_nmda,
        location,
        space_constant,
        synaptic_delays,
        n_drive_cells,
        cell_specific,
        probability,
    ):
        """Attach a drive to network based on connectivity information

        Parameters
        ----------
        name : str
            Name of drive (must be unique)
        drive : instance of _NetworkDrive
            Collection of parameters defining the dynamics of the drive
        weights_ampa : dict or None
            Synaptic weights (in uS) of AMPA receptors on each targeted cell
            type (dict keys). Cell types omitted from the dict are set to zero.
        weights_nmda : dict or None
            Synaptic weights (in uS) of NMDA receptors on each targeted cell
            type (dict keys). Cell types omitted from the dict are set to zero.
        location : str
            Target location of synapses. Must be an element of
            `Cell.sect_loc` such as 'proximal' or 'distal', which defines a
            group of sections, or an existing section such as 'soma' or
            'apical_tuft' (defined in `Cell.sections` for all targeted cells).
            The parameter `legacy_mode` of the `Network` must be set to `False`
            to target specific sections.
        space_constant : float
            Describes lateral dispersion (from the column origin) of synaptic
            weights and delays within the simulated column. The constant is
            measured in the units of ``inplane_distance`` of
            :class:`~hnn_core.Network`. For example, for ``space_constant=3``,
            the weights and delays are modulated by the factor
            ``exp(-(x / (3 * inplane_distance)) ** 2)``, where ``x`` is the
            physical distance (in um) between the connected cells in the xy
            plane.
        synaptic_delays : dict or float
            Synaptic delay (in ms) at the column origin, dispersed laterally as
            a function of the space_constant
        n_drive_cells : int | 'n_cells'
            The number of drive cells (i.e., ArtificialCell objects) that
            contribute to this drive. If n_drive_cells='n_cells' and
            cell_specific=True, an artificial drive cell gets assigned to each
            available cell in the network with 1-to-1 connectivity (completely
            unsynchronous). Otherwise, drive cells get assigned with all-to-all
            connectivity. If you wish to synchronize the timing of this evoked
            drive across the network in a given trial with one spike, set
            n_drive_cells=1 and cell_specific=False.
        cell_specific : bool
            Whether each artificial drive cell has 1-to-1 (True) or all-to-all
            (False) connection parameters. Note that 1-to-1
            connectivity requires that n_drive_cells='n_cells', where 'n_cells'
            denotes the number of all available cells that this drive can
            target in the network.
        probability : dict or float (default: 1.0)
            Probability of connection between any src-target pair.
            Use dict to create probability->cell mapping. If float, applies to
            all target cell types

        Attached drive is stored in self.external_drives[name]
        self.pos_dict is updated, and self._update_gid_ranges() called
        """
        if name in self.external_drives:
            raise ValueError(f"Drive {name} already defined")

        _validate_type(probability, (float, dict), "probability", "float or dict")
        # allow passing weights as None, convert to dict here
        (target_populations, weights_by_type, delays_by_type, probability_by_type) = (
            _get_target_properties(
                weights_ampa,
                weights_nmda,
                synaptic_delays,
                location,
                self.cell_types,
                probability=probability,
            )
        )

        # weights passed must correspond to cells in the network
        if not target_populations.issubset(set(self.cell_types.keys())):
            raise ValueError(
                "Allowed drive target cell types are: ", f"{self.cell_types.keys()}"
            )

        # enforce the same order as in self.cell_types - necessary for
        # consistent source gid assignment
        target_populations = [
            cell_type
            for cell_type in self.cell_types.keys()
            if cell_type in target_populations
        ]

        # Ensure location exists for all target cells
        cell_sections = [
            set(self.cell_types[cell_type]["cell_object"].sections.keys())
            for cell_type in target_populations
        ]
        sect_locs = [
            set(self.cell_types[cell_type]["cell_object"].sect_loc.keys())
            for cell_type in target_populations
        ]

        valid_cell_sections = set.intersection(*cell_sections)
        valid_sect_locs = set.intersection(*sect_locs)
        valid_loc = list(valid_cell_sections) + list(valid_sect_locs)

        _check_option(
            "location",
            location,
            valid_loc,
            extra=(
                f" (the location '{location}' is not defined "
                "for one of the targeted cells)"
            ),
        )

        if self._legacy_mode:
            # allows tests must match HNN GUI output by preserving original
            # gid assignment convention
            target_populations = list(self.cell_types.keys())
            for target_type in target_populations:
                if target_type not in weights_by_type:
                    weights_by_type.update({target_type: {"ampa": 0.0}})
                if target_type not in delays_by_type:
                    delays_by_type.update({target_type: 0.1})
                if target_type not in probability_by_type:
                    probability_by_type.update({target_type: 1.0})
        elif len(target_populations) == 0:
            raise ValueError(
                "No target populations have been specified for this drive."
            )

        if cell_specific and n_drive_cells != "n_cells":
            raise ValueError(
                f"If cell_specific is True, n_drive_cells must"
                f" equal 'n_cells'. Got {n_drive_cells}."
            )
        elif not cell_specific:
            if not isinstance(n_drive_cells, int):
                raise ValueError(
                    f"If cell_specific is False, n_drive_cells "
                    f"must be of type int. Got "
                    f"{type(n_drive_cells)}."
                )
            if not n_drive_cells > 0:
                raise ValueError(
                    "Number of drive cells must be greater than "
                    f"0. Got {n_drive_cells}."
                )

        drive["name"] = name  # for easier for-looping later
        drive["target_types"] = target_populations  # for _connect_celltypes
        drive["cell_specific"] = cell_specific

        if n_drive_cells == "n_cells":
            n_drive_cells = 0
            for cell_type in target_populations:
                n_drive_cells += len(self.gid_ranges[cell_type])

        drive["n_drive_cells"] = n_drive_cells
        self.external_drives[name] = drive

        pos = [self.pos_dict["origin"]] * n_drive_cells
        self._add_cell_type(name, pos)

        # Set the starting index for cell-specific source gids
        # This will be updated depending on the number of target cells
        # of each cell type
        src_idx = 0

        # seed_increment increased by 1 for each target cell type,
        # added to conn_seed to ensure statistical independence of random
        # connections when probability < 1.0
        for seed_increment, target_cell_type in enumerate(target_populations):
            target_gids = list(self.gid_ranges[target_cell_type])
            delays = delays_by_type[target_cell_type]
            probability = probability_by_type[target_cell_type]
            if cell_specific:
                target_gids_nested = [[target_gid] for target_gid in target_gids]
                src_idx_end = src_idx + len(target_gids)
                src_gids = list(self.gid_ranges[name])[src_idx:src_idx_end]
                src_idx = src_idx_end
                for receptor_idx, receptor in enumerate(
                    weights_by_type[target_cell_type]
                ):
                    weights = weights_by_type[target_cell_type][receptor]
                    self.add_connection(
                        src_gids=src_gids,
                        target_gids=target_gids_nested,
                        loc=location,
                        receptor=receptor,
                        weight=weights,
                        delay=delays,
                        lamtha=space_constant,
                        probability=probability,
                        conn_seed=drive["conn_seed"] + seed_increment,
                    )
                    # Ensure that AMPA/NMDA connections target the same gids
                    if receptor_idx > 0:
                        self.connectivity[-1]["src_gids"] = self.connectivity[-2][
                            "src_gids"
                        ]

            else:
                for receptor_idx, receptor in enumerate(
                    weights_by_type[target_cell_type]
                ):
                    weights = weights_by_type[target_cell_type][receptor]
                    self.add_connection(
                        src_gids=name,
                        target_gids=target_gids,
                        loc=location,
                        receptor=receptor,
                        weight=weights,
                        delay=delays,
                        lamtha=space_constant,
                        probability=probability,
                        conn_seed=drive["conn_seed"] + seed_increment,
                    )
                    # Ensure that AMPA/NMDA connections target the same gids
                    # when probability < 1
                    if receptor_idx > 0:
                        self.connectivity[-1]["src_gids"] = self.connectivity[-2][
                            "src_gids"
                        ]

    def _reset_drives(self):
        # reset every time called again, e.g., from dipole.py or in self.copy()
        for drive_name in self.external_drives.keys():
            self.external_drives[drive_name]["events"] = list()

    def _reset_rec_arrays(self):
        # clear the data in rec_arrays
        for arr in self.rec_arrays.values():
            arr._reset()

    def _instantiate_drives(self, tstop, n_trials=1, change_seed_per_drive=False):
        """Creates event time vectors for all drives across trials

        Parameters
        ----------
        tstop : float
            The simulation stop time (ms)
        n_trials : int
            Number of trials to create events for (default: 1)

        NB this must be a separate method because dipole.py:simulate_dipole
        accepts an n_trials-argument, which overrides the N_trials-parameter
        used at initialisation time. The good news is that only the event_times
        need to be recalculated, all the GIDs etc remain the same.
        """
        self._reset_drives()
        rnd_seed = int(np.random.uniform(100, 1000))
        # each trial needs unique event time vectors
        for trial_idx in range(n_trials):
            for d, drive in enumerate(self.external_drives.values()):
                event_times = list()  # new list for each trial and drive

                if change_seed_per_drive:
                    
                    warnings.warn('change_seed_per_drive set to True. '
                                  'Starting seed will be changed from '
                                    f'{drive["event_seed"]} to '
                                    f'{rnd_seed} to ensure different '
                                    'drives across gids.')

                    event_seed = (rnd_seed*d)
                else:
                    event_seed = drive['event_seed']
                    
                for drive_cell_gid in self.gid_ranges[drive['name']]:
                    drive_cell_gid_offset = (drive_cell_gid -
                                             self.gid_ranges[drive['name']][0])
                    trial_seed_offset = self._n_gids
                    if drive["cell_specific"]:
                        # loop over drives (one for each target cell
                        # population) and create event times
                        conn_idxs = pick_connection(self, src_gids=drive_cell_gid)
                        target_types = set(
                            [
                                self.connectivity[conn_idx]["target_type"]
                                for conn_idx in conn_idxs
                            ]
                        )
                        for target_type in target_types:
<<<<<<< HEAD
                            event_times.append(
                                _drive_cell_event_times(
                                    drive["type"],
                                    drive["dynamics"],
                                    target_type=target_type,
                                    trial_idx=trial_idx,
                                    drive_cell_gid=drive_cell_gid_offset,
                                    event_seed=drive["event_seed"],
                                    tstop=tstop,
                                    trial_seed_offset=trial_seed_offset,
                                )
=======

                            event_times.append(_drive_cell_event_times(
                                drive['type'],
                                drive['dynamics'],
                                target_type=target_type,
                                trial_idx=trial_idx,
                                drive_cell_gid=drive_cell_gid_offset,
                                event_seed=event_seed,
                                tstop=tstop,
                                trial_seed_offset=trial_seed_offset)
>>>>>>> 60141f54
                            )
                    else:
                        src_event_times = _drive_cell_event_times(
                            drive["type"],
                            drive["dynamics"],
                            tstop=tstop,
                            target_type="any",
                            trial_idx=trial_idx,
                            drive_cell_gid=drive_cell_gid_offset,
<<<<<<< HEAD
                            event_seed=drive["event_seed"],
                            trial_seed_offset=trial_seed_offset,
                        )
=======
                            event_seed=event_seed,
                            trial_seed_offset=trial_seed_offset)
>>>>>>> 60141f54
                        event_times.append(src_event_times)
                # 'events': nested list (n_trials x n_drive_cells x n_events)
                self.external_drives[drive["name"]]["events"].append(event_times)

    def add_tonic_bias(
        self,
        *,
        cell_type=None,
        section="soma",
        bias_name="tonic",
        amplitude,
        t0=0,
        tstop=None,
    ):
        """Attaches parameters of tonic bias input for given cell types

        Parameters
        ----------
        cell_types : str | None
            The name of the cell type to add a tonic input. When supplied,
            a float value must be provided with the `amplitude` keyword.
            Valid inputs are those listed in  `net.cell_types`.
        section : str
            name of cell section the bias should be applied to.
            See net.cell_types[cell_type].sections.keys()
        bias_name : str
            The name of the bias.
        amplitude: dict | float
            A dictionary of cell type keys (str) to amplitude values (float).
            Valid inputs for cell types are those listed in `net.cell_types`.
            If `cell_types` is not None, `amplitude` should be
            a float indicating the amplitude of the tonic input
            for the specified cell type.
        t0 : float
            The start time of tonic input (in ms). Default: 0 (beginning of
            simulation). This value will be applied to all the  tonic biases if
            multiple are specified with the `amplitude` keyword.
        tstop : float
            The end time of tonic input (in ms). Default: end of simulation.
            This value will be applied to all the  tonic biases if
            multiple are specified with the `amplitude` keyword.
        """

        # old functionality single cell type - amplitude
        if cell_type is not None:
            warnings.warn(
                "cell_type argument will be deprecated and "
                "removed in future releases. Use amplitude as a "
                "cell_type:str,amplitude:float dictionary."
                "Read the function docustring for more information",
                DeprecationWarning,
                stacklevel=1,
            )
            _validate_type(amplitude, (float, int), "amplitude")

            _add_cell_type_bias(
                network=self,
                cell_type=cell_type,
                section=section,
                bias_name=bias_name,
                amplitude=float(amplitude),
                t_0=t0,
                t_stop=tstop,
            )
        else:
            _validate_type(amplitude, dict, "amplitude")
            if len(amplitude) == 0:
                warnings.warn(
                    "No bias have been defined, no action taken",
                    UserWarning,
                    stacklevel=1,
                )
                return

            for _cell_type, _amplitude in amplitude.items():
                _add_cell_type_bias(
                    network=self,
                    cell_type=_cell_type,
                    section=section,
                    bias_name=bias_name,
                    amplitude=_amplitude,
                    t_0=t0,
                    t_stop=tstop,
                )

    def _add_cell_type(self, cell_name, pos, cell_template=None):
        """Add cell type by updating pos_dict and gid_ranges."""
        ll = self._n_gids
        self._n_gids += len(pos)
        self.gid_ranges[cell_name] = range(ll, self._n_gids)
        self.pos_dict[cell_name] = pos
        if cell_template is not None:
            self.cell_types.update({cell_name: cell_template})
            self._n_cells += len(pos)

    def _rename_cell_types(self, name_mapping: Dict[str, str]):
        """Renames cell types in the network.

        XXX: All HNN functionality is not supported, such as Dipole calculation

        Parameters
        ----------
        name_mapping: dict[str, str]
            Dictionary of what cell type names to change, and what to change
            them to. Keys are existing cell type name strings, and values are
            what string to change each key to. Note that both elements must be
            strings.
        """
        _validate_type(name_mapping, dict, "name_mapping")

        # Store original cell object names to preserve them
        original_cell_names = {}
        for original_name in name_mapping.keys():
            if (
                isinstance(self.cell_types.get(original_name), dict)
                and "cell_object" in self.cell_types[original_name]
            ):
                original_cell_names[original_name] = self.cell_types[original_name][
                    "cell_object"
                ].name

        for original_name, new_name in name_mapping.items():
            if original_name not in self.cell_types.keys():
                raise ValueError(f"'{original_name}' is not in cell_types!")
            elif new_name in self.cell_types.keys():
                raise ValueError(f"'{new_name}' is already in cell_types!")
            elif original_name in self.cell_types.keys():
                for attr_name in [
                    "cell_types",
                    "pos_dict",
                    "external_biases",
                    "external_drives",
                    "gid_ranges",
                ]:
                    attr = getattr(self, attr_name)
                    if isinstance(attr, dict):
                        updated_attr = _replace_dict_identifier(
                            attr, original_name, new_name
                        )
                        setattr(self, attr_name, updated_attr)

                # Update Network.connectivity
                for connection in self.connectivity:
                    if connection["src_type"] == original_name:
                        connection["src_type"] = new_name
                    if connection["target_type"] == original_name:
                        connection["target_type"] = new_name

                # Restore original cell object name to preserve cell template identity
                if (
                    new_name in self.cell_types
                    and isinstance(self.cell_types[new_name], dict)
                    and "cell_object" in self.cell_types[new_name]
                    and original_name in original_cell_names
                ):
                    self.cell_types[new_name]["cell_object"].name = original_cell_names[
                        original_name
                    ]

    def gid_to_type(self, gid):
        """Reverse lookup of gid to type."""
        return _gid_to_type(gid, self.gid_ranges)

    def add_connection(
        self,
        src_gids,
        target_gids,
        loc,
        receptor,
        weight,
        delay,
        lamtha,
        allow_autapses=True,
        probability=1.0,
        conn_seed=None,
    ):
        """Appends connections to connectivity list

        Parameters
        ----------
        src_gids : str | int | range | list of int
            Identifier for source cells. Passing str arguments ('evdist1',
            'L2_pyramidal', 'L2_basket', 'L5_pyramidal', 'L5_basket', etc.) is
            equivalent to passing a list of gids for the relevant cell type.
            source - target connections are made in an all-to-all pattern.
        target_gids : str | int | range | list of int
            Identifier for targets of source cells. Passing str arguments
            ('L2_pyramidal', 'L2_basket', 'L5_pyramidal', 'L5_basket') is
            equivalent to passing a list of gids for the relevant cell type.
            source - target connections are made in an all-to-all pattern.
        loc : str
            Target location of synapses. Must be an element of
            `Cell.sect_loc` such as 'proximal' or 'distal', which defines a
            group of sections, or an existing section such as 'soma' or
            'apical_tuft' (defined in `Cell.sections` for all targeted cells).
            The parameter `legacy_mode` of the `Network` must be set to `False`
            to target specific sections.
        receptor : str
            Synaptic receptor of connection. Must be one of:
            'ampa', 'nmda', 'gabaa', or 'gabab'.
        weight : float
            Synaptic weight on target cell.
        delay : float
            Synaptic delay in ms.
        lamtha : float
            Space constant.
        allow_autapses : bool
            If True, allow connecting neuron to itself.
        probability : float
            Probability of connection between any src-target pair.
            Defaults to 1.0 producing an all-to-all pattern.
        conn_seed : int
            Optional initial seed for random number generator (default: None).
            Used to randomly remove connections when probability < 1.0.

        Notes
        -----
        Connections are stored in ``net.connectivity[idx]['gid_pairs']``, a
        dictionary indexed by src gids with the format:
        {src_gid: [target_gids, ...], ...} where each src_gid indexes a list of
        all its targets.
        """
        conn = _Connectivity()
        threshold = self.threshold
        _validate_type(
            target_gids,
            (int, list, range, str),
            "target_gids",
            "int list, range or str",
        )
        _validate_type(allow_autapses, bool, "target_gids", "bool")
        valid_source_cells = list(self.gid_ranges.keys())

        # Convert src_gids to list
        src_gids = _check_gids(
            src_gids, self.gid_ranges, valid_source_cells, "src_gids"
        )

        # Convert target_gids to list of list, one element for each src_gid
        valid_target_cells = list(self.cell_types.keys())
        if isinstance(target_gids, int):
            target_gids = [[target_gids] for _ in range(len(src_gids))]
        elif isinstance(target_gids, str):
            _check_option("target_gids", target_gids, valid_target_cells)
            target_gids = [
                list(self.gid_ranges[_long_name(target_gids)])
                for _ in range(len(src_gids))
            ]
        elif isinstance(target_gids, range):
            target_gids = [list(target_gids) for _ in range(len(src_gids))]
        elif isinstance(target_gids, list) and all(
            isinstance(t_gid, int) for t_gid in target_gids
        ):
            target_gids = [target_gids for _ in range(len(src_gids))]

        # Validate each target list - src pairs.
        # set() used to avoid redundant checks.
        target_set = set()
        for target_src_pair in target_gids:
            _validate_type(target_src_pair, list, "target_gids[idx]", "list or range")
            for target_gid in target_src_pair:
                target_set.add(target_gid)
        target_type = self.gid_to_type(target_gids[0][0])
        for target_gid in target_set:
            _validate_type(target_gid, int, "target_gid", "int")
            # Ensure gids in range of Network.gid_ranges
            gid_type = self.gid_to_type(target_gid)
            if gid_type is None:
                raise AssertionError(f"target_gid {target_gid}not in net.gid_ranges")
            elif gid_type != target_type:
                raise AssertionError("All target_gids must be of the same type")
        conn["target_type"] = target_type
        conn["target_gids"] = target_set
        conn["num_targets"] = len(target_set)

        if len(target_gids) != len(src_gids):
            raise AssertionError("target_gids must have a list for each src.")

        # Format gid_pairs and add to conn dictionary
        gid_pairs = dict()
        for src_gid, target_src_pair in zip(src_gids, target_gids):
            if not allow_autapses:
                mask = np.isin(target_src_pair, src_gid, invert=True)
                target_src_pair = np.array(target_src_pair)[mask].tolist()
            gid_pairs[src_gid] = target_src_pair

        conn["src_type"] = self.gid_to_type(src_gids[0])
        conn["src_gids"] = set(src_gids)
        conn["num_srcs"] = len(src_gids)

        conn["gid_pairs"] = gid_pairs

        # Validate string inputs
        _validate_type(loc, str, "loc")
        _validate_type(receptor, str, "receptor")

        target_sect_loc = self.cell_types[target_type]["cell_object"].sect_loc
        target_sections = self.cell_types[target_type]["cell_object"].sections
        valid_loc = list(target_sect_loc.keys()) + list(target_sections.keys())

        _check_option(
            "loc",
            loc,
            valid_loc,
            extra=(f" (the loc '{loc}' is not defined for '{target_type}' cells)"),
        )
        conn["loc"] = loc

        # `loc` specifies a group of sections, all must contain the synapse
        # specified by `receptor`
        if loc in target_sect_loc:
            for sec_name in target_sect_loc[loc]:
                valid_receptor = target_sections[sec_name].syns
                _check_option(
                    "receptor",
                    receptor,
                    valid_receptor,
                    extra=f" (the '{receptor}' receptor is not "
                    f"defined for the '{sec_name}' of"
                    f"'{target_type}' cells)",
                )
        # `loc` specifies an individual section
        else:
            valid_receptor = target_sections[loc].syns
            _check_option(
                "receptor",
                receptor,
                valid_receptor,
                extra=f"(the '{receptor}' receptor is not "
                f"defined for the '{loc}' of"
                f"'{target_type}' cells)",
            )

        conn["receptor"] = receptor

        # Create and validate nc_dict
        conn["nc_dict"] = dict()
        arg_names = ["delay", "weight", "lamtha", "threshold"]
        nc_dict_keys = ["A_delay", "A_weight", "lamtha", "threshold"]
        nc_conn_items = [delay, weight, lamtha, threshold]
        for key, arg_name, item in zip(nc_dict_keys, arg_names, nc_conn_items):
            _validate_type(item, (int, float), arg_name, "int or float")
            conn["nc_dict"][key] = item

        conn["nc_dict"]["gain"] = 1.0

        # Probabilistically define connections
        if probability != 1.0:
            _connection_probability(conn, probability, conn_seed)

        conn["probability"] = probability
        conn["allow_autapses"] = allow_autapses

        self.connectivity.append(deepcopy(conn))

    def clear_connectivity(self):
        """Remove all connections defined in Network.connectivity"""
        connectivity = list()
        for conn in self.connectivity:
            if conn["src_type"] in self.external_drives.keys():
                connectivity.append(conn)
        self.connectivity = connectivity

    def clear_drives(self):
        """Remove all drives defined in Network.connectivity"""
        self.connectivity = [
            conn
            for conn in self.connectivity
            if conn["src_type"] not in self.external_drives.keys()
        ]

        for cell_name in list(self.gid_ranges.keys()):
            if cell_name in self.external_drives:
                self._n_gids -= len(self.gid_ranges[cell_name])
                del self.gid_ranges[cell_name]
                del self.pos_dict[cell_name]

        self.external_drives = dict()

    def add_electrode_array(
        self, name, electrode_pos, *, conductivity=0.3, method="psa", min_distance=0.5
    ):
        """Specify coordinates of electrode array for extracellular recording.

        Parameters
        ----------
        name : str
            Unique name of the array.
        electrode_pos : tuple | list of tuple
            Coordinates specifying the position for extracellular electrodes in
            the form of (x, y, z) (in um).
        conductivity : float
            Extracellular conductivity, in S/m, of the assumed infinite,
            homogeneous volume conductor that the cell and electrode are in.
        method : str
            Approximation to use. ``'psa'`` (point source approximation) treats
            each segment junction as a point extracellular current source.
            ``'lsa'`` (line source approximation) treats each segment as a line
            source of current, which extends from the previous to the next
            segment center point: /---x---/, where x is the current segment
            flanked by /.
        min_distance : float (default: 0.5; unit: um)
            To avoid numerical errors in calculating potentials, apply a
            minimum distance limit between the electrode contacts and the
            active neuronal membrane elements that act as sources of current.
            The default value of 0.5 um corresponds to 1 um diameter dendrites.
        """
        _validate_type(name, str, "name")
        if name in self.rec_arrays.keys():
            raise ValueError(f"{name} already exists, use another name!")

        # let ExtracellularArray perform all remaining argument checks
        self.rec_arrays.update(
            {
                name: ExtracellularArray(
                    electrode_pos,
                    conductivity=conductivity,
                    method=method,
                    min_distance=min_distance,
                )
            }
        )

    def update_weights(self, e_e=None, e_i=None, i_e=None, i_i=None, copy=False):
        """Update synaptic weights of the network.

        Parameters
        ----------
        e_e : float
            Synaptic gain of excitatory to excitatory connections

            (default None)
        e_i : float
            Synaptic gain of excitatory to inhibitory connections
            (default None)
        i_e : float
            Synaptic gain of inhibitory to excitatory connections
            (default None)
        i_i : float
            Synaptic gain of inhibitory to inhibitory connections
            (default None)
        copy : bool
            If True, returns a copy of the network. If False,
            the network is updated in place with a return of None.
            (default False)

        Returns
        -------
        net : instance of Network
            A copy of the instance with updated synaptic gains if copy=True.

        Notes
        -----
        Synaptic gains must be non-negative. The synaptic gains will only be
        updated if a float value is provided. If None is provided
        (the default), the synapticgain will remain unchanged.

        """
        _validate_type(copy, bool, "copy")

        net = self.copy() if copy else self

        # Identify excitatory and inhibitory GIDs based on cell_metadata
        e_gids = list()
        i_gids = list()
        for cell_type_name, cell_data in self.cell_types.items():
            if cell_data["cell_metadata"].get("electro_type") == "excitatory":
                e_gids.extend(self.gid_ranges[cell_type_name])
            elif cell_data["cell_metadata"].get("electro_type") == "inhibitory":
                i_gids.extend(self.gid_ranges[cell_type_name])

        # Define the connection types to modify
        conn_types = {
            "e_e": (e_e, e_gids, e_gids),
            "e_i": (e_i, e_gids, i_gids),
            "i_e": (i_e, i_gids, e_gids),
            "i_i": (i_i, i_gids, i_gids),
        }

        for conn_type, (gain, src_gids, target_gids) in conn_types.items():
            if gain is None:
                continue

            _validate_type(gain, (int, float), conn_type, "int or float")
            if gain < 0.0:
                raise ValueError(
                    f"Synaptic gains must be non-negative.Got {gain} for '{conn_type}'."
                )

            conn_indices = pick_connection(
                net, src_gids=src_gids, target_gids=target_gids
            )
            for conn_idx in conn_indices:
                net.connectivity[conn_idx]["nc_dict"]["gain"] = gain

        if copy:
            return net

    def plot_cells(self, ax=None, show=True):
        """Plot the cells using Network.pos_dict.

        Parameters
        ----------
        ax : instance of matplotlib Axes3D | None
            An axis object from matplotlib. If None,
            a new figure is created.
        show : bool
            If True, show the figure.

        Returns
        -------
        fig : instance of matplotlib Figure
            The matplotlib figure handle.
        """
        return plot_cells(net=self, ax=ax, show=show)

    def to_dict(self, write_output=False):
        return network_to_dict(self, write_output=write_output)

    @copy_doc(write_network_configuration)
    def write_configuration(self, fname, overwrite=True):
        write_network_configuration(self, fname, overwrite)

    def filter_cell_types(self, **metadata_filters):
        """
        Filter cell types based on cell_metadata criteria
        """
        filtered_types = []
        for cell_type_name, cell_type_data in self.cell_types.items():
            cell_metadata = cell_type_data["cell_metadata"]
            match = True
            for key, value in metadata_filters.items():
                if key not in cell_metadata or cell_metadata[key] != value:
                    match = False
                    break
            if match:
                filtered_types.append(cell_type_name)
        return filtered_types

    def _standardize_spike_data(self, spike_data):
        """Standardize spike data to internal format with 'times' and 'gids' keys.

        Parameters
        ----------
        spike_data : dict or list or str
            Input spike data in one of three formats:
            - Format 1: Dictionary where keys are source identifiers and values are
              lists of spike times in ms.
              Example: {"NetA_L2_pyramidal_GID0": [10.2, 25.3], ...}
            - Format 2: List of (time, gid) tuples where time is the spike time in ms
              and gid identifies the source cell.
              Example: [(10.2, 0), (15.6, 1), (25.3, 0)]
            - Format 3: String path (or glob pattern) to spike files that can be loaded
              with hnn_core.read_spikes(), like "path/to/spk_*.txt"

        Returns
        -------
        standardized_data : dict
            Dictionary with 'times' and 'gids' keys containing spike information
            in standardized internal format
        n_drive_cells : int
            Number of unique source cells detected
        source_to_gid_map : dict or None
            Mapping from source identifiers to sequential GIDs (for Format 1),
            or None (for Format 2 or Format 3)
        """
        source_to_gid_map = None

        if isinstance(spike_data, dict):
            # Format 1: {source_id: [spike_times], ...}
            source_ids = list(spike_data.keys())
            n_drive_cells = len(source_ids)

            # Transform to standardized format
            all_times = []
            all_gids = []

            # Map source IDs to sequential gids
            source_to_gid_map = {src_id: i for i, src_id in enumerate(source_ids)}

            # Collect all spike times and corresponding gids
            for src_id, times in spike_data.items():
                gid = source_to_gid_map[src_id]
                if isinstance(times, (list, np.ndarray)):
                    all_times.extend(times)
                    all_gids.extend([gid] * len(times))
                else:
                    raise ValueError(
                        f"Spike times for source '{src_id}' must be a list or array. "
                        f"Got {type(times)}."
                    )

            standardized_data = {
                "times": all_times,
                "gids": all_gids,
            }

        elif isinstance(spike_data, list) and all(
            isinstance(x, tuple) and len(x) == 2 for x in spike_data
        ):
            # Format 2: List of (time, gid) tuples
            times = [pair[0] for pair in spike_data]
            gids = [pair[1] for pair in spike_data]

            # Count unique drive cells
            unique_gids = np.unique(gids)
            n_drive_cells = len(unique_gids)

            # Ensure gids are sequential from 0 to n-1
            if len(unique_gids) > 0:
                if (
                    np.min(unique_gids) != 0
                    or np.max(unique_gids) != len(unique_gids) - 1
                ):
                    # Reindex gids to be 0-based sequential integers
                    gid_map = {
                        old_gid: new_gid
                        for new_gid, old_gid in enumerate(sorted(unique_gids))
                    }
                    new_gids = [gid_map[gid] for gid in gids]
                    standardized_data = {
                        "times": times,
                        "gids": new_gids,
                    }
                else:
                    standardized_data = {
                        "times": times,
                        "gids": gids,
                    }
            else:
                standardized_data = {"times": [], "gids": []}

        elif isinstance(spike_data, str):
            # Format 3: Handle string input as file path
            try:
                # Read spike data from file
                cell_response = read_spikes(spike_data)
            except Exception as e:
                raise ValueError(
                    f"Error loading spike data from file '{spike_data}': {str(e)}"
                )

            # By default, use the first trial
            trial_idx = 0
            if trial_idx >= len(cell_response.spike_times):
                raise ValueError(
                    f"Trial index {trial_idx} exceeds available trials "
                    f"({len(cell_response.spike_times)})"
                )

            # Extract spike data from specified trial
            spike_times = cell_response.spike_times[trial_idx]
            spike_gids = cell_response.spike_gids[trial_idx]
            spike_types = cell_response.spike_types[trial_idx]

            # Convert to dictionary format (Format 1)
            spike_data_dict = {}
            for t, g, cell_type in zip(spike_times, spike_gids, spike_types):
                src_id = f"{cell_type}_GID{g}"
                if src_id not in spike_data_dict:
                    spike_data_dict[src_id] = []
                spike_data_dict[src_id].append(t)

            # Recursively call this function with the dictionary data
            return self._standardize_spike_data(spike_data_dict)

        else:
            raise ValueError(
                "spike_data must be either:\n"
                "1. A dictionary {source_id: [spike_times], ...}\n"
                "2. A list of (time, gid) tuples\n"
                "3. A file path string loadable with read_spikes()\n"
                f"Got {type(spike_data)}."
            )

        return standardized_data, n_drive_cells, source_to_gid_map


class _Connectivity(dict):
    """A class for containing the connectivity details of the network

    Class instances are essentially dictionaries, with the keys described below
    as 'attributes'.

    Attributes
    ----------
    src_type : str
        Cell type of source gids.
    target_type : str
        Cell type of target gids.
    gid_pairs : dict
        dict indexed by src gids with the format:
        {src_gid: [target_gids, ...], ...}
        where each src_gid indexes a list of all its targets.
    num_srcs : int
        Number of unique source gids.
    num_targets : int
        Number of unique target gids.
    src_gids : set of int
        Set of unique source gids in connection.
    target_gids : set of int
        Set of unique target gids in connection.
    loc : str
        Location of synapse on target cell. Must be
        'proximal', 'distal', or 'soma'. Note that inhibitory synapses
        (receptor='gabaa' or 'gabab') of L2 pyramidal neurons are only
        valid loc='soma'.
    receptor : str
        Synaptic receptor of connection. Must be one of:
        'ampa', 'nmda', 'gabaa', or 'gabab'.
    nc_dict : dict
        Dictionary containing details of synaptic connection.
        Elements include:
        A_weight : float
            Synaptic weight on target cell.
        A_delay : float
            Synaptic delay in ms.
        lamtha : float
            Space constant.
        gain : float
            Multiplicative factor for synaptic weight.
    probability : float
        Probability of connection between any src-target pair.
        Defaults to 1.0 producing an all-to-all pattern.

    Notes
    -----
    The len() of src_range or target_range will not match
    num_srcs and num_targets for probability < 1.0.
    """

    def __repr__(self):
        entr = f"{self['src_type']} -> {self['target_type']}"
        entr += f"\ncell counts: {self['num_srcs']} srcs, "
        entr += f"{self['num_targets']} targets"
        entr += f"\nconnection probability: {self['probability']} "
        entr += f"\nloc: '{self['loc']}'; receptor: '{self['receptor']}'"
        entr += f"\nweight: {self['nc_dict']['A_weight']}; "
        entr += f"delay: {self['nc_dict']['A_delay']}; "
        entr += f"lamtha: {self['nc_dict']['lamtha']}"
        entr += "\n "

        return entr


class _NetworkDrive(dict):
    """A class for containing the parameters of external drives

    Class instances are essentially dictionaries, with keys described below
    as 'attributes'. For example, drive['events'] contains the spike times of
    exogeneous inputs.

    Attributes
    ----------
    name : str
        Name of drive (must be unique)
    location : str
        Target location of synapses ('distal' or 'proximal').
    type : str
        Examples: 'evoked', 'gaussian', 'poisson', 'bursty'
    events : list of lists
        List of spike time lists. First index is of length n_trials. Second
        index is over the 'artificial' cells associated with this drive.
    n_drive_cells : int
        The number of drive cells that contribute to this drive.
    cell_specific : bool
        Whether each cell has unique connection parameters (default: True)
        or all cells have common connections to a global (single) drive.
    event_seed : int
        Optional initial seed for random number generator used for event times.
        Each artificial drive cell has seed = event_seed + gid
    conn_seed : int
        Optional initial seed for random number generator.
        Used to randomly remove connections when probability < 1.0.
    target_types : set or list of str
        Names of cell types targeted by this drive (must be subset of
        net.cell_types.keys()).
    dynamics : dict
        Parameters describing how the temporal dynamics of spike trains in the
        drive. The keys are specific to the type of drive ('evoked', 'bursty',
        etc.). See the drive add-methods in Network for details.
    """

    def __repr__(self):
        entr = f"<External drive '{self['name']}'"
        if "type" in self.keys():
            entr += f"\ndrive class: {self['type']}"
            entr += f"\ntarget location: {self['location']}"
            entr += f"\ntarget cell types: {self['target_types']}"
            entr += f"\nnumber of drive cells: {self['n_drive_cells']}"
            entr += f"\ncell-specific: {self['cell_specific']}"
            entr += "\ndynamic parameters:"
            for key, val in self["dynamics"].items():
                entr += f"\n\t{key}: {val}"
        if len(self["events"]) > 0:
            plurl = "s" if len(self["events"]) > 1 else ""
            entr += f"\nevent times instantiated for {len(self['events'])} trial{plurl}"
        entr += ">"
        return entr


def _add_cell_type_bias(
    network: Network,
    amplitude: float,
    cell_type: str,
    section="soma",
    bias_name="tonic",
    t_0=0,
    t_stop=None,
):
    """Add a tonic bias to a specific cell type in the network.

    Parameters
    ----------
    network : Network
        The network to which the tonic bias is added.
    amplitude : float
        The amplitude of the tonic input (in nA) applied to the specified
        `cell_type`.
    cell_type : str
        The cell type to which the bias is applied.
    section : str, default 'soma'
        The section of the cell where the bias is applied (e.g., 'soma',
        'apical_tuft').
    bias_name : str, default 'tonic'
        A name identifier for the bias configuration, allowing multiple biases
        to be applied.
    t_0 : float, default 0
        The start time of the tonic input in milliseconds.
    t_stop : float, optional
        The end time of the tonic input in milliseconds. If None, the bias
        continues until the end of the simulation.
    """
    # Validate cell_type value
    if cell_type not in network.cell_types:
        raise ValueError(
            f"cell_type must be one of "
            f"{list(network.cell_types.keys())}. "
            f"Got {cell_type}"
        )

    if bias_name not in network.external_biases:
        network.external_biases[bias_name] = dict()

    if cell_type in network.external_biases[bias_name]:
        raise ValueError(f"Bias named {bias_name} already defined for {cell_type}")

    cell_type_bias = {
        "amplitude": amplitude,
        "t0": t_0,
        "tstop": t_stop,
        "section": section,
    }

    sections = list(network.cell_types[cell_type]["cell_object"].sections.keys())

    # error when section is defined that doesn't exist.
    if section not in sections:
        raise ValueError(f"section must be one of {sections}. Got {section}.")
    else:
        cell_type_bias["section"] = section

    network.external_biases[bias_name][cell_type] = cell_type_bias<|MERGE_RESOLUTION|>--- conflicted
+++ resolved
@@ -1439,6 +1439,7 @@
             arr._reset()
 
     def _instantiate_drives(self, tstop, n_trials=1, change_seed_per_drive=False):
+    def _instantiate_drives(self, tstop, n_trials=1, change_seed_per_drive=False):
         """Creates event time vectors for all drives across trials
 
         Parameters
@@ -1487,7 +1488,6 @@
                             ]
                         )
                         for target_type in target_types:
-<<<<<<< HEAD
                             event_times.append(
                                 _drive_cell_event_times(
                                     drive["type"],
@@ -1499,18 +1499,6 @@
                                     tstop=tstop,
                                     trial_seed_offset=trial_seed_offset,
                                 )
-=======
-
-                            event_times.append(_drive_cell_event_times(
-                                drive['type'],
-                                drive['dynamics'],
-                                target_type=target_type,
-                                trial_idx=trial_idx,
-                                drive_cell_gid=drive_cell_gid_offset,
-                                event_seed=event_seed,
-                                tstop=tstop,
-                                trial_seed_offset=trial_seed_offset)
->>>>>>> 60141f54
                             )
                     else:
                         src_event_times = _drive_cell_event_times(
@@ -1520,14 +1508,9 @@
                             target_type="any",
                             trial_idx=trial_idx,
                             drive_cell_gid=drive_cell_gid_offset,
-<<<<<<< HEAD
                             event_seed=drive["event_seed"],
                             trial_seed_offset=trial_seed_offset,
                         )
-=======
-                            event_seed=event_seed,
-                            trial_seed_offset=trial_seed_offset)
->>>>>>> 60141f54
                         event_times.append(src_event_times)
                 # 'events': nested list (n_trials x n_drive_cells x n_events)
                 self.external_drives[drive["name"]]["events"].append(event_times)
