from .dipole import (
    simulate_dipole,
    read_dipole,
    average_dipoles,
    Dipole,
    _read_dipole_txt,
)
from .params import Params, read_params, convert_to_json
from .network import Network, pick_connection
from .network_models import jones_2009_model, law_2021_model, calcium_model
from .cell import Cell
from .cell_response import CellResponse, read_spikes
from .cells_default import pyramidal, basket
from .parallel_backends import MPIBackend, JoblibBackend
from .hnn_io import (
    dict_to_network,
    network_to_dict,
    read_network_configuration,
    write_network_configuration,
)

<<<<<<< HEAD
__version__ = "0.4.3dev2"

def _maybe_check_first_run():
    try:
        from .first_run import check_first_run
        check_first_run()
    except ImportError as e:
        print("Warning: could not run first-run check:", e)

_maybe_check_first_run()
=======
__version__ = "0.4.4.dev0"
>>>>>>> 4659d0a2
<|MERGE_RESOLUTION|>--- conflicted
+++ resolved
@@ -19,8 +19,7 @@
     write_network_configuration,
 )
 
-<<<<<<< HEAD
-__version__ = "0.4.3dev2"
+__version__ = "0.4.4.dev0"
 
 def _maybe_check_first_run():
     try:
@@ -29,7 +28,4 @@
     except ImportError as e:
         print("Warning: could not run first-run check:", e)
 
-_maybe_check_first_run()
-=======
-__version__ = "0.4.4.dev0"
->>>>>>> 4659d0a2
+_maybe_check_first_run()