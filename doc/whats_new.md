---
orphan: true
---

(whats_new)=
# What's new?

## Current development version

### Changelog

## 0.4.1 Patch notes

<<<<<<< HEAD
- Remove hardcoding of celltypes in :class:`~hnn_core.CellResponse` and add
  {func}`~hnn_core.Network.rename_cell`, by [Mohamed W. ElSayed][] in {gh}`702` and {gh}`970`.

- Add button to delete a single drive on GUI drive windows, by
  [George Dang][] in {gh}`890`
=======
- Version 0.4.1 is a bug-fixing patch release for version 0.4. This includes changes to importing of `BatchSimulate` due to previously-undetected install/import issues ({gh}`1034`), configuration of packaging metadata format (same PR), and elimination of a discrepancy in our method of cleaning local compiled files that led to architecture-specific files being included in the Pypi 0.4 release, which caused simulations on some platforms to fail ({gh}`1035`). The public Pypi version has already been updated to 0.4.1.
>>>>>>> c407dc5d

## 0.4 Release Notes

v0.4 represents a major milestone in development of `hnn_core` and the HNN ecosystem as a whole. v0.4 includes over *two years* of active development work by many people (>800 commits!), and brings with it many new and exciting features, including significant improvements to robustness, testing, and bug-fixing.

### New Features

- `hnn_core` now includes a fully-tested and robust GUI of its own. The `hnn_core` GUI was present as a prototype in v0.3, but it is now ready for production. New features and visual improvements will still be coming to it in the future, such as the ability to use optimization. See our new [Install page](https://jonescompneurolab.github.io/hnn-core/dev/install.html) for ways to install it, and we have already begun incorporating it into a new, fresh series of tutorials for our upcoming revamp of the HNN website. If you have installed it, you can start the GUI using `hnn-gui` in your terminal/command prompt window.

- The `BatchSimulate` class: Thanks to [Abdul Samad Siddiqui][] and Google Summer of Code 2024, there is now the capability to run "batches" of simulations across multiple parameter sets, enabling easy analysis and simulation of behavior across parameter sweeps. See our [example for more details](https://jonescompneurolab.github.io/hnn-core/dev/auto_examples/howto/plot_batch_simulate.html#sphx-glr-auto-examples-howto-plot-batch-simulate-py). Note that currently, only its `loky` backend is supported, and the `"hnn-core[parallel]"` dependencies must be installed for it to be used.

- Significant improvements to the API, documentation, and pedagogical examples [especially for Optimization](https://jonescompneurolab.github.io/hnn-core/stable/auto_examples/howto/optimize_evoked.html#sphx-glr-auto-examples-howto-optimize-evoked-py), among others.

- Calcium concentration can now be recorded: recorded calcium concentration from either the soma,
  or all sections, are enabled by setting `record_ca` to `soma` or `all` in
  {func}`~hnn_core.simulate_dipole`. Recordings are accessed through
  {class}`~hnn_core.CellResponse.ca`.

- There is now a new class {class}`~hnn_core.viz.NetworkPlotter` which can be used to visualize an entire network in 3D, including firing animations; [see our example of how to use it here](https://jonescompneurolab.github.io/hnn-core/dev/auto_examples/howto/plot_hnn_animation.html#sphx-glr-auto-examples-howto-plot-hnn-animation-py).

- There is now a new function {func}`~hnn_core.viz.plot_drive_strength` for illustrating the absolute or relative amount of strength that a particular drive provides to different cell types.

- A very large amount of polishing, bug fixes, general improvements, etc.

### Deprecations

- The new Python 3.13 is **not** supported by `hnn_core` at this time, due to [NEURON](https://nrn.readthedocs.io/en/8.2.6/)'s current lack of support for it. This will change in the near future. We still support 3.8 through 3.12 (inclusively).

### Upcoming Deprecations

- Both {func}`~hnn_core.viz.plot_laminar_lfp` and {func}`~hnn_core.viz.plot_dipole` will have their `tmin` and `tmax` arguments removed in the future. Please set the x-axis limits using methods called directly on the existing `matplotlib` objects, or using [`matplotlib.pyplot.xlim`](https://matplotlib.org/stable/api/_as_gen/matplotlib.pyplot.xlim.html#matplotlib.pyplot.xlim).
- {class}`~hnn_core.Network`'s argument of `legacy_mode` for importing old param files will be removed in the future.
- {func}`~hnn_core.Network.add_tonic_bias`'s argument of `cell_type`, along with setting the argument `amplitude` to a single float, will be removed in the future. Instead, set the `amplitude` argument to a dictionary as described in the docstring.
- {func}`~hnn_core.simulate_dipole`'s argument of `postproc` for post-processing will be removed in the future. Instead, use explicit smoothing and scaling via {class}`~hnn_core.Dipole` methods.

### API Changes

- New argument to {class}`~hnn_core.Network` initialization: you can now set `mesh_shape` to easily make a grid of different sizes of `Network`s.
- {class}`~hnn_core.Cell` initialization argument `topology` has had both its name changed to `cell_tree` and its data type significantly changed; see [the API docs of `Cell` for details](https://jonescompneurolab.github.io/hnn-core/dev/generated/hnn_core.Cell.html#hnn_core.Cell).
- {func}`~hnn_core.jones_2009_model` and other built-in Network Models including {func}`~hnn_core.law_2021_model` and {func}`~hnn_core.calcium_model` all accept the aforementioned `mesh_shape` argument like {class}`~hnn_core.Network`.
- The API for optimization has changed significantly. Instead of running the function `optimize_evoked` obtained using `from hnn_core.optimization import optimize_evoked`, you should use the new {class}`~hnn_core.Optimizer` class and its methods; [see our example of evoked-response optimization here](https://jonescompneurolab.github.io/hnn-core/dev/auto_examples/howto/optimize_evoked.html#sphx-glr-auto-examples-howto-optimize-evoked-py).
- {func}`~hnn_core.viz.plot_spikes_hist` now accepts more arguments, including `invert_spike_types`, `color`, and any `**kwargs_hist` which can be applied to `matplotlib.axes.Axes.hist`. See the docstring for details.
- {func}`~hnn_core.viz.plot_spikes_raster` now accepts many more arguments, including `cell_types`, `colors`, `show_legend`, `marker_size`, `dpl`, and `overlay_dipoles`. See the docstring for details.
- {func}`~hnn_core.viz.plot_cell_morphology` now accepts more arguments, including `color` and several arguments related to its position and viewing window, including `pos`, `xlim`, `ylim`, and `zlim`. See the docstring for details.
- {func}`~hnn_core.viz.plot_laminar_csd` now accepts more arguments, including `vmin`, `vmax`, `sink`, and `interpolation`. See the docstring for details.
- {class}`~hnn_core.parallel_backends.MPIBackend` now accepts many more arguments, including `use_hwthreading_if_found`, `sensible_default_cores`, `override_hwthreading_option`, and `override_oversubscribe_option`. See the docstring for details; the ability to customize it has been greatly increased.
- {func}`~hnn_core.read_params` now accepts a new argument `file_contents` which lets you pass in network configuration contents using a string.

### People who contributed to this release (in alphabetical order of family name):

- [Huzi Cheng][]
- [Tianqi Cheng][]
- [George Dang][]
- [Dylan Daniels][]
- [Camilo Diaz][]
- [Katharina Duecker][]
- [Yaroslav Halchenko][]
- [Mainak Jas][]
- [Dikshant Jha][]
- [Stephanie R. Jones][]
- [Shehroz Kashif][]
- [Rajat Partani][]
- [Carolina Fernandez Pujol][]
- [Dan Toms][]
- [Abdul Samad Siddiqui][]
- [Austin E. Soplata][]
- [Ryan Thorpe][]
- [Nick Tolley][]

### PRs merged (API)

- Add ability to manually define colors in spike histogram plots, by [Nick Tolley][] in
  {gh}`640`

- Connection `'src_gids'` and `'target_gids'` are now stored as set objects instead of
  lists, by [Ryan Thorpe][] in {gh}`642`

- {func}`~hnn_core.CellResponse.write` and {func}`~hnn_core.Cell_response.read_spikes`
  now support hdf5 format for read/write Cell response object, by [Rajat Partani][] in
  {gh}`644` (Note: this work was later reverted in {gh}`654`)

- Add ability to customize plot colors for each cell section in
  {func}`~hnn_core.Cell.plot_morphology`, by [Nick Tolley][] in {gh}`646`

- {func}`~hnn_core.Dipole.write` and {func}`~hnn_core.Dipole.read_dipoles` now support
  hdf5 format for read/write Dipole object, by [Rajat Partani][] in {gh}`648`

- Added {class}`~hnn_core.viz.NetworkPlotter` to visualize and animate network
  simulations, by [Nick Tolley][] in {gh}`649`

- Add ability to optimize parameters associated with evoked drives and plot
  convergence. User can constrain parameter ranges and specify solver, by [Carolina
  Fernandez Pujol][] in {gh}`652`

- {func}`~hnn_core.CellResponse` no longer supports reading and writing to hdf5, by
  [Rajat Partani][] and [Nick Tolley][], in {gh}`654`

- Add ability to optimize parameters associated with rhythmic drives, by [Carolina
  Fernandez Pujol][] in {gh}`673`

- Add initial support for {class}`~hnn_core.Network` read and write of hdf5 files by
  [George Dang][] in {gh}`704` (Note: this work was later obviated by {gh}`756`)

- Add ability to specify number of cells in {class}`~hnn_core.Network`, by [Nick
  Tolley][] in {gh}`705`

- Added kwargs options to `plot_spikes_hist` for adjusting the histogram plots of
  spiking activity, by [Abdul Samad Siddiqui][] in {gh}`732`

- Updated `plot_spikes_raster` logic to include all neurons in network model.  Removed
  GUI exclusion from build, by [Abdul Samad Siddiqui][] in {gh}`754`

- Add initial work on hierarchical json format in place of hdf5, by [George Dang][] in
  {gh}`763`

- {func}`network.add_tonic_bias` cell-specific tonic bias can now be provided using the
  argument amplitude in {func}`network.add_tonic_bias`, by [Camilo Diaz][] in {gh}`766`

- {func}`~plot_lfp`, {func}`~plot_dipole`, {func}`~plot_spikes_hist`, and
  {func}`~plot_spikes_raster` now plotted from 0 to tstop. Inputs tmin and tmax are
  deprecated, by [Katharina Duecker][] in {gh}`769`

- Add function {func}`~hnn_core.params.convert_to_json` to convert legacy param and json
  files to new json format, by [George Dang][] in {gh}`772`

- Add
  [`BatchSimulate`](https://jonescompneurolab.github.io/hnn-core/dev/auto_examples/howto/plot_batch_simulate.html#sphx-glr-auto-examples-howto-plot-batch-simulate-py)
  class for batch simulation capability, by [Abdul Samad Siddiqui][]
  in {gh}`782`

- Recorded calcium concentration from the soma, as well as all sections, are enabled by
  setting `record_ca` to `soma` or `all` in {func}`~hnn_core.simulate_dipole`.
  Recordings are accessed through {class}`~hnn_core.CellResponse.ca`, by [Katharina
  Duecker][] in {gh}`804`

- Added features to {func}`~plot_csd`: to set color of sinks and sources, range of the
  colormap, and interpolation method to smoothen CSD plot, by [Katharina Duecker][] in
  {gh}`815`

- Refactor and improve documentation for
  [`BatchSimulate`](https://jonescompneurolab.github.io/hnn-core/dev/auto_examples/howto/plot_batch_simulate.html#sphx-glr-auto-examples-howto-plot-batch-simulate-py), by [Abdul Samad Siddiqui][]
  in {gh}`830` and {gh}`857`

- Add argument to change colors of `plot_spikes_raster`, shortened line lengths to
  prevent overlap, and added an argument for custom cell types, by [George Dang][] in
  {gh}`895`

- Add method to {class}`~hnn_core.Network` to modify synaptic gains, by [Nick Tolley][]
  and [George Dang][] in {gh}`897`

- Add {func}`~hnn_core.CellResponse.spike_times_by_type` to get cell spiking times
  organized by cell type, by [Mainak Jas][] in {gh}`916`

- Add option to apply a tonic bias to any compartment of the cell, and option to add
  multiple biases per simulation and cell {func}`hnn_core.network.add_tonic_bias`, by
  [Katharina Duecker][] in {gh}`922`

- Add plots to show relative and absolute external drive strength, by [Dikshant Jha][]
  in {gh}`987`

- Make re-generation of our testing network usable and explicit, by [Austin E. Soplata][]
  in {gh}`988`

- Improvements to raster plotting, by [Dylan Daniels][] in
  {gh}`1017` and {gh}`1018`

### PRs merged (Bug fixes and corrections)

- Objective function called by {func}`~hnn_core.optimization.optimize_evoked` now
  returns a scalar instead of tuple, by [Ryan Thorpe][] in {gh}`670`

- Fix error message for drive addition, by [Tianqi Cheng][] in {gh}`681`

- Fix GUI plotting bug due to deprecation of matplotlib color cycling method, by [George
  Dang][] in {gh}`695`

- Typo fix, by [George Dang][] in {gh}`707`

- Fix GUI dipole plot scale and smooth factors, by [Camilo Diaz][] in {gh}`730`

- Fix file upload widget, by [Camilo Diaz][] in {gh}`736`

- Fix bug in {func}`~hnn_core.network.pick_connection` where connections are returned
  for cases when there should be no valid matches, by [George Dang][] in {gh}`739`

- Fix GUI figure annotation overlap in multiple sub-plots, by [Camilo Diaz][] in
  {gh}`741`

- Various CI updates and fixes, by [George Dang][] in {gh}`758`

- Fix GUI load data button size, by [Camilo Diaz][] in {gh}`775`

- Fix typos, by [George Dang][] in {gh}`777`

- Fix CI Linux conda bug, by [Camilo Diaz][] in {gh}`794`

- Fix loading of drives in the GUI: drives are now overwritten instead of updated, by
  [Mainak Jas][] in {gh}`795`

- Use `np.isin()` in place of `np.in1d()` to address numpy deprecation, by [Nick
  Tolley][] in {gh}`799`

- Fix unit tests for Python 3.11 and 3.12, by [Camilo Diaz][] in {gh}`800`

- Fix README badge URL, by [Camilo Diaz][] in {gh}`802`

- Fix NEURON download link, by [Camilo Diaz][] in {gh}`803`

- Fix clearance of drive connections by network config read, by [George Dang][] in
  {gh}`807`

- Fixes for Binder notebook usage, by [Mainak Jas][] in {gh}`809`, {gh}`820`, and
  {gh}`822`

- Fix drive seeding so that event times are unique across multiple trials, by [Nick
  Tolley][] in {gh}`810`

- Fix bug in {func}`~hnn_core.network.clear_drives` where network object are not
  accurately updated, by [Nick Tolley][] in {gh}`812`

- Fix bug in {func}`~hnn_core.Network.add_poisson_drive` where an error is thrown when
  passing a float for rate_constant when ``cell_specific=False``, by [Dylan Daniels][]
  in {gh}`814`

- Fix bug in {func}`~hnn_core.Network.add_poisson_drive` where an error is thrown when
  passing an int for rate_constant when ``cell_specific=True``, by [Dylan Daniels][] in
  {gh}`818`

- Fix homepage links, by [Dylan Daniels][] in {gh}`819`

- Fix GUI simulations dropdown, by [Camilo Diaz][] in {gh}`825` and {gh}`827`

- Fix argument pass during conversion of network config file to
  {class}`~hnn_core.Network`, by [George Dang][] in {gh}`834`

- Fix GUI visualization, by [Camilo Diaz][] in {gh}`836`

- Fix GUI probability assignment, by [George Dang][] in {gh}`844`

- Fix GUI unnecessary display call, by [George Dang][] in {gh}`845`

- Fix GUI drive sorting, by [George Dang][] in {gh}`851`

- Fix persistent linkcheck failure, by [George Dang][] in {gh}`854`

- Fix GUI MPI test, by [George Dang][] in {gh}`868`

- Fix GUI over-plotting of loaded data where the app stalled and did not plot RMSE, by
  [George Dang][] in {gh}`869`

- Fix GUI MPI cores, by [George Dang][] in {gh}`871`

- Fix GUI output log, by [George Dang][] in {gh}`873`

- Fix MPIBackend platform logic, by [George Dang][] in {gh}`876`

- Fix scaling and smoothing of loaded data dipoles to the GUI, by [George Dang][] in
  {gh}`892`

- Fix minor GUI glitches, by [George Dang][] in {gh}`899`

- Fix GUI synapses properties rendering, by [George Dang][] in {gh}`913`

- Fix accidental removal of second axis object in GUI by [Austin E. Soplata][] in
  {gh}`929`

- Fix statistical Poisson drive tests that were failing stochastically by [Austin
  E. Soplata][] in {gh}`978`

- Fix typo of "leading" in docstring, by [Dan Toms][] in {gh}`979`

- Copy template for monthly metrics workflow, in the hope it will fix the unsuccessful
  runs by [Austin E. Soplata][] in {gh}`983`

- Hotfix of MPI install on MacOS CI runners by [Austin E. Soplata][] in {gh}`994`

- Fix MPI test failures probably due to incomplete Network destruction by [Austin E. Soplata][] in
  {gh}`1010`

### PRs merged (GUI changes)

- Add RMSE calculation and plotting to GUI, by [Huzi Cheng][] in {gh}`636`

- Update GUI to use ipywidgets v8.0.0+ API, by [George Dang][] in {gh}`696`

- Add GUI visualization testing, by [Abdul Samad Siddiqui][] in {gh}`726`

- Add pre defined plot sets for simulated data in GUI, by [Camilo Diaz][] in {gh}`746`

- Add GUI widget to enable/disable synchronous input in simulations, by [Camilo Diaz][]
  in {gh}`750`

- Add GUI widgets to save simulation as csv and updated the file upload to support csv
  data, by [Camilo Diaz][] in {gh}`753`

- Refactor GUI tests, by [George Dang][] in {gh}`765`

- Refactor GUI import of `_read_dipole_text` function, by [George Dang][] in {gh}`771`

- Add GUI feature to include Tonic input drives in simulations, by [Camilo Diaz][]
  {gh}`773`

- Add GUI feature to read and modify cell parameters, by [Camilo Diaz][] in {gh}`806`

- Refactor GUI `read_network_configuration`, by [George Dang][] in {gh}`833`

- Change the configuration/parameter file format support of the GUI. Loading of
  connectivity and drives use a new multi-level json structure that mirrors the
  structure of the Network object. Flat parameter and json configuration files are no
  longer supported by the GUI, by [George Dang][] in {gh}`837`

- GUI load confirmation message, by [George Dang][] in {gh}`846`

- Differentiate L5/L2 Pyr geomtetry options in GUI, by [Nick Tolley][] in {gh}`848`

- Updated the GUI load drive widget to be able to load tonic biases from a network
  configuration file. [George Dang][] in {gh}`852`

- Update GUI initialization of network, by [George Dang][] in {gh}`853`

- Update GUI color, by [Nick Tolley][] in {gh}`855`

- Added "No. Drive Cells" input widget to the GUI and changed the "Synchronous Input"
  checkbox to "Cell-Specific" to align with the API [George Dang][] in {gh}`861`

- Add GUI export of configurations, [George Dang][] in {gh}`862`

- Add screenshot of GUI to README, [George Dang][] in {gh}`865` and {gh}`866`

- Add button to delete a single drive on GUI drive windows, by [George Dang][] in
  {gh}`890`

- Add post-processing for GUI figures, by [George Dang][] in {gh}`893`

- Add minimum spectral frequency widget to GUI for adjusting spectrogram frequency axis,
  by [George Dang][] in {gh}`894`

- Update GUI to display "L2/3", by [Austin E. Soplata][] in {gh}`904`

- Update PSD plot in GUI to use plot config provided frequencies instead of hard-coded
  values, by [Dylan Daniels][] in {gh}`914`

- Flip drives in input histogram based on position in GUI by [Dylan Daniels][] in
  {gh}`923`

- Add GUI widget to adjust default smoothing value, by [Dylan Daniels][] in {gh}`924`

- Change Morlet cycles divisor for better alpha spectral plotting by [Austin
  E. Soplata][] in {gh}`928`

- Add GUI log error message if spectral arguments are invalid by [Austin E. Soplata][]
  in {gh}`944`

- Move GUI log messages to bottom of output by [George Dang][] in {gh}`946`

- Add GUI frequency default visualization parameters and many other smaller visual
  changes by [Dylan Daniels][] in {gh}`952`

- Capture printed messages to logger in GUI by [Dylan Daniels][] in {gh}`956`

- Correctly set layer-specific dipole axes limits in GUI, by [Dylan Daniels][] in
  {gh}`1022`

- Improve spike raster plot by overlaying dipoles, by [Dylan Daniels][] in
  {gh}`1026`

### PRs merged (Other)

- Add Github Discussions installation template, by [Mainak Jas][] in {gh}`630`

- Replace NEURON functions like `define_shape()` and `distance()` with Python
  equivalent, by [Rajat Partani][] in {gh}`661`

- Cleaned up internal logic in {class}`~hnn_core.CellResponse`, by [Nick Tolley][] in
  {gh}`647`

- Add section for JOSS to Readme, by [Ryan Thorpe][] in {gh}`677`

- Update minimum supported version of Python to 3.8, by [Ryan Thorpe][] in {gh}`678`

- Add support for `codespell` checking, by [Yaroslav Halchenko][] in {gh}`692`

- Add citation info to repository, by [Ryan Thorpe][] in {gh}`700`

- Add dependency groups to setup.py and update CI workflows to reference dependency
  groups, by [George Dang][] in {gh}`703`

- Rename io to hnn_io, by [George Dang][] in {gh}`727`

- Expand gitignore to virtual environment directories, by [Abdul Samad Siddiqui][] in
  {gh}`740`

- Add check for invalid Axes object in {func}`~hnn_core.viz.plot_cells` function, by
  [Abdul Samad Siddiqui][] in {gh}`744`

- Refactor pick connection tests, by [George Dang][] in {gh}`745`

- Add governance structure and similar changes, by [Dylan Daniels][] in {gh}`785`

- Add issue metrics Github Action {gh}`790` and associated cron job {gh}`793`, by [Nick
  Tolley][]

- Remove nbsphinx and pandoc usage, by [Nick Tolley][] in {gh}`813`

- Remove nulled drives during convert to hierarchical json function, by [George Dang][]
  in {gh}`821`

- Speedup optimization tests, by [Nick Tolley][] in {gh}`839`

- Add GSoC 2024 acknowledgement, by [Abdul Samad Siddiqui][] in {gh}`874`

- Remove deprecated `distutils` import, by [George Dang][] in {gh}`880`

- Refactor {class}`~hnn_core.Network`'s `__eq__` equivalency function, by [George
  Dang][] in {gh}`902`

- Add automatic spectrogram frequency range reversal, by [Abdul Samad Siddiqui][] in
  {gh}`903`

- Flip drives in input histogram based on position, by [Dylan Daniels][] in {gh}`905`

- Change default smoothing for dipoles to be 0 (only in GUI), by [George Dang][] in
  {gh}`920`

- Add support for parallelizing tests by [Austin E. Soplata][] in {gh}`932`

- Replace `flake8` linting with `ruff check` linting by [Austin E. Soplata][] in
  {gh}`961`

- Add `Makefile` cleanup of arm64-generated files by [Austin E. Soplata][] in {gh}`964`

- Change Sphinx theme, fixing javascript bugs with code-website, and fix some small
  typos by [Austin E. Soplata][] in {gh}`971`

- Replace most ReStructured Text of code-website with Markdown by [Austin E. Soplata][]
  in {gh}`973`

- Add install and run of `codespell` to local testing by [Austin E. Soplata][] in
  {gh}`977`

- Separate Installation to its own page, also other small authoring changes by [Austin E. Soplata][]
  in {gh}`980`

- Update Sphinx `versions.json` link to point to `dev` version, by [Austin E. Soplata][]
  in {gh}`991`

- Add docstring to `_add_cell_type_bias` by [Shehroz Kashif][] in {gh}`1001`

## 0.3

### Changelog

- Add option to select drives using argument 'which_drives' in
  {func}`~hnn_core.optimization.optimize_evoked`, by [Mohamed A. Sherif][] in {gh}`478`

- Changed ``conn_seed`` default to ``None`` (from ``3``) in {func}`~hnn_core.network.add_connection`,
  by [Mattan Pelah][] in {gh}`492`.

- Add interface to modify attributes of sections in
  {func}`~hnn_core.Cell.modify_section`, by [Nick Tolley][] in {gh}`481`

- Add ability to target specific sections when adding drives or connections,
  by [Nick Tolley][] in {gh}`419`

- Runtime output messages now specify the trial with which each simulation time
  checkpoint belongs too, by [Ryan Thorpe][] in {gh}`546`.

- Add warning if network drives are not loaded, by [Orsolya Beatrix Kolozsvari][] in {gh}`516`

- Add ability to record voltages and synaptic currents from all sections in {class}`~hnn_core.CellResponse`,
  by [Nick Tolley][] in {gh}`502`.

- Add ability to return unweighted RMSE for each optimization iteration in {func}`~hnn_core.optimization.optimize_evoked`, by [Kaisu Lankinen][] in {gh}`610`.

### Bug

- Fix bugs in drives API to enable: rate constant argument as float; evoked drive with
  connection probability, by [Nick Tolley][] in {gh}`458`

- Allow regular strings as filenames in {meth}`~hnn_core.Cell_response.write` by
  [Mainak Jas][] in {gh}`456`.

- Fix to make network output independent of the order in which drives are added to
  the network by making the seed of the random process generating spike times in
  drives use the offset of the gid with respect to the first gid in the population
  by [Mainak Jas][] in {gh}`462`.

- Negative ``event_seed`` is no longer allowed by [Mainak Jas][] in {gh}`462`.

- Evoked drive optimization no longer assigns a default timing sigma value to
  a drive if it is not already specified, by [Ryan Thorpe][] in {gh}`446`.

- Subsets of trials can be indexed when using {func}`~hnn_core.viz.plot_spikes_raster`
  and {func}`~hnn_core.viz.plot_spikes_hist`, by [Nick Tolley][] in {gh}`472`.

- Add option to plot the averaged dipole in {func}`~hnn_core.viz.plot_dipole` when `dpl`
  is a list of dipoles, by [Huzi Cheng][] in {gh}`475`.

- Fix bug where {func}`~hnn_core.viz.plot_morphology` did not accurately
  reflect the shape of the cell being simulated, by [Nick Tolley][] in {gh}`481`

- Fix bug where {func}`~hnn_core.network.pick_connection` did not return an
  empty list when searching non existing connections, by [Nick Tolley][] in {gh}`515`

- Fix bug in {class}`~hnn_core.MPIBackend` that caused an MPI runtime error
  (``RuntimeError: MPI simulation failed. Return code: 143``), when running a
  simulation with an oversubscribed MPI session on a reduced network, by
  [Ryan Thorpe][] in {gh}`545`.

- Fix bug where {func}`~hnn_core.network.pick_connection` failed when searching
  for connections with a list of cell types, by [Nick Tolley][] in {gh}`559`

- Fix bug where {func}`~hnn_core.network.add_evoked_drive` failed when adding
  a drive with just NMDA weights, by [Nick Tolley][] in {gh}`611`

- Fix bug where {func}`~hnn_core.params.read_params` failed to create a network when
  legacy mode is False, by [Nick Tolley][] in {gh}`614`

- Fix bug where {func}`~hnn_core.viz.plot_dipole` failed to check the instance
  type of Dipole, by [Rajat Partani][] in {gh}`606`

### API

- Optimization of the evoked drives can be conducted on any {class}`~hnn_core.Network`
  template model by passing a {class}`~hnn_core.Network` instance directly into
  {func}`~hnn_core.optimization.optimize_evoked`. Simulations run during
  optimization can now consist of multiple trials over which the simulated
  dipole is averaged, by [Ryan Thorpe][] in {gh}`446`.

- {func}`~hnn_core.viz.plot_dipole` now supports separate visualizations of different layers, by [Huzi
  Cheng][] in {gh}`479`.

- Current source density (CSD) can now be calculated with
  {func}`~hnn_core.extracellular.calculate_csd2d` and plotted with
  {meth}`~hnn_core.extracellular.ExtracellularArray.plot_csd`. The method for plotting local field
  potential (LFP) is now found at {meth}`~hnn_core.extracellular.ExtracellularArray.plot_lfp`, by
  [Steven Brandt][] and [Ryan Thorpe][] in {gh}`517`.

- Recorded voltages/currents from the soma, as well as all sections, are enabled by setting either
  `record_vsec` or `record_isec` to `'all'` or `'soma'` in
  {func}`~hnn_core.simulate_dipole`. Recordings are now accessed through
  {class}`~hnn_core.CellResponse.vsec` and {class}`~hnn_core.CellResponse.isec`, by [Nick Tolley][]
  in {gh}`502`.

- legacy_mode is now set to False by default in all for all {class}`~hnn_core.Network` objects, by
  [Nick Tolley][] and [Ryan Thorpe][] in {gh}`619`.

### People who contributed to this release (in alphabetical order):

- [Christopher Bailey][]
- [Huzi Cheng][]
- [Kaisu Lankinen][]
- [Mainak Jas][]
- [Mattan Pelah][]
- [Mohamed A. Sherif][]
- [Mostafa Khalil][]
- [Nick Tolley][]
- [Orsolya Beatrix Kolozsvari][]
- [Rajat Partani][]
- [Ryan Thorpe][]
- [Stephanie R. Jones][]
- [Steven Brandt][]

## 0.2

## Notable Changes

- Local field potentials can now be recorded during simulations {ref}`[Example]
  <sphx_glr_auto_examples_howto_plot_record_extracellular_potentials.py>`

- Ability to optimize parameters to reproduce event related potentials from real data
  {ref}`[Example] <sphx_glr_auto_examples_howto_optimize_evoked.py>`

- Published models using HNN were added and can be loaded via dedicated functions

- Several improvements enabling easy modification of connectivity and cell properties
  {ref}`[Example] <sphx_glr_auto_examples_howto_plot_connectivity.py>`

- Improved visualization including spectral analysis, connectivity, and cell morphology

### Changelog

- Store all connectivity information under {attr}`~hnn_core.Network.connectivity` before building
  the network, by [Nick Tolley][] in {gh}`276`

- Add new function {func}`~hnn_core.viz.plot_cell_morphology` to visualize cell morphology, by
  [Mainak Jas][] in {gh}`319`

- Compute dipole component in z-direction automatically from cell morphology instead of hard coding,
  by [Mainak Jas][] in {gh}`327`

- Store {class}`~hnn_core.Cell` instances in {class}`~hnn_core.Network`'s
  {attr}`~/hnn_core.Network.cells` attribute by [Ryan Thorpe][] in {gh}`321`

- Add probability argument to {func}`~hnn_core.Network.add_connection`. Connectivity patterns can
  also be visualized with {func}`~hnn_core.viz.plot_connectivity_matrix`, by [Nick Tolley][] in
  {gh}`318`

- Add function to visualize connections originating from individual cells
  {func}`~hnn_core.viz.plot_cell_connectivity`, by [Nick Tolley][] in {gh}`339`

- Add method for calculating extracellular potentials using electrode arrays
  {func}`~hnn_core.Network.add_electrode_array` that are stored under ``net.rec_array`` as a
  dictionary of {class}`~hnn_core.extracellular.ExtracellularArray` containers, by [Mainak Jas][],
  [Nick Tolley][] and [Christopher Bailey][] in {gh}`329`

- Add function to visualize extracellular potentials from laminar array simulations, by [Christopher
  Bailey][] in {gh}`329`

- Previously published models can now be loaded via {func}`~hnn_core.law_2021_model()` and
  {func}`~hnn_core.jones_2009_model()`, by [Nick Tolley][] in {gh}`348`

- Add ability to interactivity explore connections in {func}`~hnn_core.viz.plot_cell_connectivity`
  by [Mainak Jas][] in {gh}`376`

- Add {func}`~hnn_core.calcium_model` with a distance dependent calcium channel conductivity, by
  [Nick Tolley][] and [Sarah Pugliese][] in {gh}`348`

- Each drive spike train sampled through an independent process corresponds to a single artificial
  drive cell, the number of which users can set when adding drives with ``n_drive_cells`` and
  ``cell_specific``, by [Ryan Thorpe][] in {gh}`383`

- Add {func}`~hnn_core.pick_connection` to query the indices of specific connections in
  {attr}`~hnn_core.Network.connectivity`, by [Nick Tolley][] in {gh}`367`

- Drives in {attr}`~hnn_core.Network.external_drives` no longer contain a `'conn'` key and the
  {attr}`~hnn_core.Network.connectivity` list contains more items when adding drives from a param
  file or when in legacy mode, by [Ryan Thorpe][], [Mainak Jas][], and [Nick Tolley][] in {gh}`369`

- Add {func}`~hnn_core.optimization.optimize_evoked` to optimize the timing and weights of driving
  inputs for simulating evoked responses, by [Blake Caldwell][] and [Mainak Jas][] in {gh}`77`

- Add method for setting in-plane cell distances and layer separation in the network
  {func}`~hnn_core.Network.set_cell_positions`, by [Christopher Bailey][] in {gh}`370`

- External drives API now accepts probability argument for targeting subsets of cells, by [Nick
  Tolley][] in {gh}`416`

### Bug

- Remove rounding error caused by repositioning of NEURON cell sections, by [Mainak Jas][] and [Ryan
  Thorpe][] in {gh}`314`

- Fix issue where common drives use the same parameters for all cell types, by [Nick Tolley][] in
  {gh}`350`

- Fix bug where depth of L5 and L2 cells were swapped, by [Christopher Bailey][] in {gh}`352`

- Fix bug where {func}`~hnn_core.dipole.average_dipoles` failed when there were less than two
  dipoles in the input dipole list, by [Kenneth Loi][] in {gh}`368`

- Fix bug where {func}`~hnn_core.read_spikes` wasn't returning a {class}`~hnn_core.CellResponse`
  instance with updated spike types, by [Ryan Thorpe][] in {gh}`382`

- {attr}`Dipole.times` and {attr}`Cell_response.times` now reflect the actual integration points
  instead of the intended times, by [Mainak Jas][] in {gh}`397`

- Fix overlapping non-cell-specific drive gid assignment over different ranks in
  {class}`~hnn_core.MPIBackend`, by [Ryan Thorpe][] and [Mainak Jas][] in {gh}`399`

- Allow {func}`~hnn_core.read_dipoles` to read dipole from a file with only two columns (``times``
  and ``data``), by [Mainak Jas][] in {gh}`421`

### API

- New API for defining cell-cell connections. Custom connections can be added with
  {func}`~hnn_core.Network.add_connection`, by [Nick Tolley][] in {gh}`276`

- Remove {class}`~hnn_core.L2Pyr`, {class}`~hnn_core.L5Pyr`, {class}`~hnn_core.L2Basket`, and
  {class}`~hnn_core.L5Basket` classes in favor of instantiation through functions and a more
  consistent {class}`~hnn_core.Cell` class by [Mainak Jas][] in {gh}`322`

- Remove parameter ``distribution`` in {func}`~hnn_core.Network.add_bursty_drive`.  The distribution
  is now Gaussian by default, by [Mainak Jas][] in {gh}`330`

- New API for accessing and modifying {class}`~hnn_core.Cell` attributes (e.g., synapse and
  biophysics parameters) as cells are now instantiated from template cells specified in a
  {class}`~hnn_core.Network` instance's {attr}`~/hnn_core.Network.cell_types` attribute by [Ryan
  Thorpe][] in {gh}`321`

- New API for network creation. The default network is now created with ``net =
  jones_2009_model(params)``, by [Nick Tolley][] in {gh}`318`

- Replace parameter ``T`` with ``tstop`` in {func}`~hnn_core.Network.add_tonic_bias` and
  {func}`~hnn_core.Cell.create_tonic_bias` to be more consistent with other functions and improve
  readability, by [Kenneth Loi][] in {gh}`354`

- Deprecated ``postproc`` argument in {func}`~hnn_core.dipole.simulate_dipole`, whereby user should
  explicitly smooth and scale resulting dipoles, by [Christopher Bailey][] in {gh}`372`

- Number of drive cells and their connectivity can now be specified through the ``n_drive_cells``
  and ``cell_specific`` arguments in ``Network.add_xxx_drive()`` methods, replacing use of
  ``repeats`` and ``sync_within_trial``, by [Ryan Thorpe][] in {gh}`383`

- Simulation end time and integration time have to be specified now with ``tstop`` and ``dt`` in
  {func}`~hnn_core.simulate_dipole`, by [Mainak Jas][] in {gh}`397`

- {meth}`CellResponse.reset` method is not supported any more, by [Mainak Jas][] in {gh}`397`

- Target cell types and their connections are created for each drive according to the synaptic
  weight and delay dictionaries assigned in ``Network.add_xxx_drive()``, by [Ryan Thorpe][] in
  {gh}`369`

- Cell objects can no longer be accessed from {class}`~hnn_core.Network` as the
  {attr}`~hnn_core.Network.cells` attribute has been removed, by [Ryan Thorpe][] in {gh}`436`

### People who contributed to this release (in alphabetical order):

- [Alex Rockhill][]
- [Blake Caldwell][]
- [Christopher Bailey][]
- [Dylan Daniels][]
- [Kenneth Loi][]
- [Mainak Jas][]
- [Nick Tolley][]
- [Ryan Thorpe][]
- [Sarah Pugliese][]
- [Stephanie R. Jones][]

## 0.1

### Changelog

- Add ability to simulate multiple trials in parallel using joblibs, by [Mainak Jas][] in {gh}`44`

- Rhythmic inputs can now be turned off by setting their conductance weights to 0 instead of setting
  their start times to exceed the simulation stop time, by [Ryan Thorpe][] in {gh}`105`

- Reader for parameter files, by [Blake Caldwell][] in {gh}`80`

- Add plotting of voltage at soma to inspect firing pattern of cells, by [Mainak Jas][] in {gh}`86`

- Add ability to simulate a single trial in parallel across cores using MPI, by [Blake Caldwell][]
  in {gh}`79`

- Modify {func}`~hnn_core.viz.plot_dipole` to accept both lists and individual instances of Dipole
  object, by [Nick Tolley][] in {gh}`145`

- Update ``plot_hist_input`` to {func}`~hnn_core.viz.plot_spikes_hist` which can plot histogram of
  spikes for any cell type, by [Nick Tolley][] in {gh}`157`

- Add function to compute mean spike rates with user specified calculation type, by [Nick Tolley][]
  and [Mainak Jas][] in {gh}`155`

- Add ability to record somatic voltages from all cells, by [Nick Tolley][] in {gh}`190`

- Add ability to instantiate external feed event times of a network prior to building it, by
  [Christopher Bailey][] in {gh}`191`

- Add ability to record somatic currents from all cells, by [Nick Tolley][] in {gh}`199`

- Add option to turn off dipole postprocessing, by [Carmen Kohl][] in {gh}`188`

- Add ability to add tonic inputs to cell types with {func}`~hnn_core.Network.add_tonic_bias`, by
  [Mainak Jas][] in {gh}`209`

- Modify {func}`~hnn_core.viz.plot_spikes_raster` to display individual cells, by [Nick Tolley][] in
  {gh}`231`

- Add {meth}`~hnn_core.Network.copy` method for cloning a ``Network`` instance, by [Christopher
  Bailey][] in {gh}`221`

- Add methods for creating input drives and biases to network:
  {meth}`~hnn_core.Network.add_evoked_drive`, {meth}`~hnn_core.Network.add_poisson_drive`,
  {meth}`~hnn_core.Network.add_bursty_drive` and {meth}`~hnn_core.Network.add_tonic_bias`, by
  [Christopher Bailey][] in {gh}`221`

- Add functions for plotting power spectral density ({func}`~hnn_core.viz.plot_psd`) and Morlet
  time-frequency representations ({func}`~hnn_core.viz.plot_tfr_morlet`), by [Christopher Bailey][]
  in {gh}`264`

- Add y-label units (nAm) to all visualisation functions involving dipole moments, by [Christopher
  Bailey][] in {gh}`264`

- Add Savitzky-Golay filtering method {meth}`~hnn_core.dipole.Dipole.savgol_filter` to ``Dipole``;
  copied from ``mne-python`` {meth}`~mne.Evoked.savgol_filter`, by [Christopher Bailey][] in
  {gh}`264`

### Bug

- Fix missing autapses in network construction, by [Mainak Jas][] in {gh}`50`

- Fix rhythmic input feed, by [Ryan Thorpe][] in {gh}`98`

- Fix bug introduced into rhythmic input feed and add test, by [Christopher Bailey][] in {gh}`102`

- Fix bug in amplitude of delay (for connection between L2 Basket and Gaussian feed) being passed
  incorrectly, by [Mainak Jas][] in {gh}`146`

- Connections now cannot be removed by setting the weights to 0., by [Mainak Jas][] and [Ryan
  Thorpe][] in {gh}`162`

- MPI and Joblib backends now apply jitter across multiple trials identically, by [Ryan Thorpe][] in
  {gh}`171`

- Fix bug in Poisson input where the first spike was being missed after the start time, by [Mainak
  Jas][] in {gh}`204`

- Fix bug in network to add empty spike when empty file is read in, by [Samika Kanekar][] and [Ryan
  Thorpe][] in {gh}`207`

### API

- Make a context manager for Network class, by [Mainak Jas][] and [Blake Caldwell][] in {gh}`86`

- Create Spikes class, add write methods and read functions for Spikes and Dipole classes, by [Ryan
  Thorpe][] in {gh}`96`

- Only specify `n_jobs` when instantiating the JoblibBackend, by [Blake Caldwell][] in {gh}`79`

- Make a context manager for parallel backends (JoblibBackend, MPIBackend), by [Blake Caldwell][] in
  {gh}`79`

- Add {func}`~hnn_core.dipole.average_dipoles` function, by [Blake Caldwell][] in {gh}`156`

- New API for defining external drives and biases to network. By default, a
  {class}`~hnn_core.Network` is created without drives, which are added using class methods. The
  argument ``add_drives_from_params`` controls this behaviour, by [Christopher Bailey][] in
  {gh}`221`

- Examples apply random state seeds that reproduce the output of HNN GUI documentation, by
  [Christopher Bailey][] in {gh}`221`

- Force conversion to nAm (from fAm) for output of {func}`~hnn_core.dipole.simulate_dipole`
  regardless of ``postproc``-argument, which now only controls parameter file-based smoothing and
  scaling, by [Christopher Bailey][] in {gh}`264`

### People who contributed to this release (in alphabetical order):

- [Blake Caldwell][]
- [Christopher Bailey][]
- [Carmen Kohl][]
- [Mainak Jas][]
- [Nick Tolley][]
- [Ryan Thorpe][]
- [Samika Kanekar][]
- [Stephanie R. Jones][]

[Alex Rockhill]: https://github.com/alexrockhill
[Blake Caldwell]: https://github.com/blakecaldwell
[Christopher Bailey]: https://github.com/cjayb
[Carmen Kohl]: https://github.com/kohl-carmen
[Dylan Daniels]: https://github.com/dylansdaniels
[Huzi Cheng]: https://github.com/chenghuzi
[Kenneth Loi]: https://github.com/kenloi
[Mainak Jas]: http://jasmainak.github.io/
[Mattan Pelah]: https://github.com/mjpelah
[Mohamed A. Sherif]: https://github.com/mohdsherif/
[Mostafa Khalil]: https://github.com/mkhalil8
[Nick Tolley]: https://github.com/ntolley
[Orsolya Beatrix Kolozsvari]: http://github.com/orbekolo/
[Rajat Partani]: https://github.com/raj1701
[Ryan Thorpe]: https://github.com/rythorpe
[Samika Kanekar]: https://github.com/samikane
[Sarah Pugliese]: https://bcs.mit.edu/directory/sarah-pugliese
[Stephanie R. Jones]: https://github.com/stephanie-r-jones
[Steven Brandt]: https://github.com/spbrandt
[Kaisu Lankinen]: https://github.com/klankinen
[George Dang]: https://github.com/gtdang
[Camilo Diaz]: https://github.com/kmilo9999
[Abdul Samad Siddiqui]: https://github.com/samadpls
[Katharina Duecker]: https://github.com/katduecker
[Yaroslav Halchenko]:  https://github.com/yarikoptic
[Tianqi Cheng]: https://github.com/tianqi-cheng
[Carolina Fernandez Pujol]: https://github.com/carolinafernandezp
<<<<<<< HEAD
[Austin Soplata]: https://github.com/asoplata
[Dikshant Jha]: https://github.com/dikshant182004
[Mohamed W. ElSayed]: https://github.com/wagdy88
=======
[Austin E. Soplata]: https://github.com/asoplata
[Dikshant Jha]: https://github.com/dikshant182004
[Dan Toms]: https://github.com/pynmash
[Shehroz Kashif]: https://github.com/Shehrozkashif
>>>>>>> c407dc5d
<|MERGE_RESOLUTION|>--- conflicted
+++ resolved
@@ -9,17 +9,12 @@
 
 ### Changelog
 
-## 0.4.1 Patch notes
-
-<<<<<<< HEAD
 - Remove hardcoding of celltypes in :class:`~hnn_core.CellResponse` and add
   {func}`~hnn_core.Network.rename_cell`, by [Mohamed W. ElSayed][] in {gh}`702` and {gh}`970`.
 
-- Add button to delete a single drive on GUI drive windows, by
-  [George Dang][] in {gh}`890`
-=======
+## 0.4.1 Patch notes
+
 - Version 0.4.1 is a bug-fixing patch release for version 0.4. This includes changes to importing of `BatchSimulate` due to previously-undetected install/import issues ({gh}`1034`), configuration of packaging metadata format (same PR), and elimination of a discrepancy in our method of cleaning local compiled files that led to architecture-specific files being included in the Pypi 0.4 release, which caused simulations on some platforms to fail ({gh}`1035`). The public Pypi version has already been updated to 0.4.1.
->>>>>>> c407dc5d
 
 ## 0.4 Release Notes
 
@@ -885,13 +880,8 @@
 [Yaroslav Halchenko]:  https://github.com/yarikoptic
 [Tianqi Cheng]: https://github.com/tianqi-cheng
 [Carolina Fernandez Pujol]: https://github.com/carolinafernandezp
-<<<<<<< HEAD
-[Austin Soplata]: https://github.com/asoplata
-[Dikshant Jha]: https://github.com/dikshant182004
-[Mohamed W. ElSayed]: https://github.com/wagdy88
-=======
 [Austin E. Soplata]: https://github.com/asoplata
 [Dikshant Jha]: https://github.com/dikshant182004
 [Dan Toms]: https://github.com/pynmash
 [Shehroz Kashif]: https://github.com/Shehrozkashif
->>>>>>> c407dc5d
+[Mohamed W. ElSayed]: https://github.com/wagdy88